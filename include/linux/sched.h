--- conflicted
+++ resolved
@@ -206,11 +206,7 @@
 			((task->state & (__TASK_STOPPED | __TASK_TRACED)) != 0)
 #define task_contributes_to_load(task)	\
 				((task->state & TASK_UNINTERRUPTIBLE) != 0 && \
-<<<<<<< HEAD
-				 !frozen(task))
-=======
 				 (task->flags & PF_FROZEN) == 0)
->>>>>>> b0cbc861
 
 #define __set_task_state(tsk, state_value)		\
 	do { (tsk)->state = (state_value); } while (0)
