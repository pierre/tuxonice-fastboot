
ifeq ($(CONFIG_PM_DEBUG),y)
EXTRA_CFLAGS	+=	-DDEBUG
endif

obj-y				:= main.o

tuxonice_core-objs := tuxonice_modules.o tuxonice_sysfs.o tuxonice_highlevel.o \
		tuxonice_io.o tuxonice_pagedir.o tuxonice_prepare_image.o \
		tuxonice_extent.o tuxonice_pageflags.o tuxonice_ui.o \
		tuxonice_power_off.o tuxonice_atomic_copy.o

obj-$(CONFIG_TOI)		+= tuxonice_builtin.o

ifdef CONFIG_PM_DEBUG
tuxonice_core-objs		+= tuxonice_alloc.o
endif

ifdef CONFIG_TOI_CHECKSUM
tuxonice_core-objs		+= tuxonice_checksum.o
endif

ifdef CONFIG_NET
tuxonice_core-objs		+= tuxonice_storage.o tuxonice_netlink.o
endif

obj-$(CONFIG_TOI_CORE)		+= tuxonice_core.o
obj-$(CONFIG_TOI_CRYPTO)	+= tuxonice_compress.o

obj-$(CONFIG_TOI_SWAP)		+= tuxonice_block_io.o tuxonice_swap.o
obj-$(CONFIG_TOI_FILE)		+= tuxonice_block_io.o tuxonice_file.o
obj-$(CONFIG_TOI_CLUSTER)	+= tuxonice_cluster.o

obj-$(CONFIG_TOI_USERUI)	+= tuxonice_userui.o

<<<<<<< HEAD
=======
obj-$(CONFIG_PM)		+= main.o
>>>>>>> 7cb12cb4
obj-$(CONFIG_PM_SLEEP)		+= console.o
obj-$(CONFIG_FREEZER)		+= process.o
obj-$(CONFIG_HIBERNATION)	+= swsusp.o disk.o snapshot.o swap.o user.o

obj-$(CONFIG_MAGIC_SYSRQ)	+= poweroff.o<|MERGE_RESOLUTION|>--- conflicted
+++ resolved
@@ -33,10 +33,7 @@
 
 obj-$(CONFIG_TOI_USERUI)	+= tuxonice_userui.o
 
-<<<<<<< HEAD
-=======
 obj-$(CONFIG_PM)		+= main.o
->>>>>>> 7cb12cb4
 obj-$(CONFIG_PM_SLEEP)		+= console.o
 obj-$(CONFIG_FREEZER)		+= process.o
 obj-$(CONFIG_HIBERNATION)	+= swsusp.o disk.o snapshot.o swap.o user.o
