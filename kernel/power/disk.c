/*
 * kernel/power/disk.c - Suspend-to-disk support.
 *
 * Copyright (c) 2003 Patrick Mochel
 * Copyright (c) 2003 Open Source Development Lab
 * Copyright (c) 2004 Pavel Machek <pavel@suse.cz>
 *
 * This file is released under the GPLv2.
 *
 */

#include <linux/suspend.h>
#include <linux/syscalls.h>
#include <linux/reboot.h>
#include <linux/string.h>
#include <linux/device.h>
#include <linux/delay.h>
#include <linux/fs.h>
#include <linux/mount.h>
#include <linux/pm.h>
#include <linux/console.h>
#include <linux/cpu.h>
#include <linux/freezer.h>

#include "power.h"

#include "tuxonice.h"
#include "tuxonice_builtin.h"

static int noresume = 0;
char resume_file[256] = CONFIG_PM_STD_PARTITION;
dev_t swsusp_resume_device;
sector_t swsusp_resume_block;

enum {
	HIBERNATION_INVALID,
	HIBERNATION_PLATFORM,
	HIBERNATION_TEST,
	HIBERNATION_TESTPROC,
	HIBERNATION_SHUTDOWN,
	HIBERNATION_REBOOT,
	/* keep last */
	__HIBERNATION_AFTER_LAST
};
#define HIBERNATION_MAX (__HIBERNATION_AFTER_LAST-1)
#define HIBERNATION_FIRST (HIBERNATION_INVALID + 1)

static int hibernation_mode = HIBERNATION_SHUTDOWN;

<<<<<<< HEAD
struct hibernation_ops *hibernation_ops;
=======
static struct platform_hibernation_ops *hibernation_ops;
>>>>>>> 54866f03

/**
 * hibernation_set_ops - set the global hibernate operations
 * @ops: the hibernation operations to use in subsequent hibernation transitions
 */

void hibernation_set_ops(struct platform_hibernation_ops *ops)
{
	if (ops && !(ops->start && ops->pre_snapshot && ops->finish
	    && ops->prepare && ops->enter && ops->pre_restore
	    && ops->restore_cleanup)) {
		WARN_ON(1);
		return;
	}
	mutex_lock(&pm_mutex);
	hibernation_ops = ops;
	if (ops)
		hibernation_mode = HIBERNATION_PLATFORM;
	else if (hibernation_mode == HIBERNATION_PLATFORM)
		hibernation_mode = HIBERNATION_SHUTDOWN;

	mutex_unlock(&pm_mutex);
}

/**
 *	platform_start - tell the platform driver that we're starting
 *	hibernation
 */

static int platform_start(int platform_mode)
{
	return (platform_mode && hibernation_ops) ?
		hibernation_ops->start() : 0;
}

/**
 *	platform_pre_snapshot - prepare the machine for hibernation using the
 *	platform driver if so configured and return an error code if it fails
 */

static int platform_pre_snapshot(int platform_mode)
{
	return (platform_mode && hibernation_ops) ?
		hibernation_ops->pre_snapshot() : 0;
}

/**
 *	platform_leave - prepare the machine for switching to the normal mode
 *	of operation using the platform driver (called with interrupts disabled)
 */

static void platform_leave(int platform_mode)
{
	if (platform_mode && hibernation_ops)
		hibernation_ops->leave();
}

/**
 *	platform_finish - switch the machine to the normal mode of operation
 *	using the platform driver (must be called after platform_prepare())
 */

static void platform_finish(int platform_mode)
{
	if (platform_mode && hibernation_ops)
		hibernation_ops->finish();
}

/**
 *	platform_pre_restore - prepare the platform for the restoration from a
 *	hibernation image.  If the restore fails after this function has been
 *	called, platform_restore_cleanup() must be called.
 */

static int platform_pre_restore(int platform_mode)
{
	return (platform_mode && hibernation_ops) ?
		hibernation_ops->pre_restore() : 0;
}

/**
 *	platform_restore_cleanup - switch the platform to the normal mode of
 *	operation after a failing restore.  If platform_pre_restore() has been
 *	called before the failing restore, this function must be called too,
 *	regardless of the result of platform_pre_restore().
 */

static void platform_restore_cleanup(int platform_mode)
{
	if (platform_mode && hibernation_ops)
		hibernation_ops->restore_cleanup();
}

/**
 *	create_image - freeze devices that need to be frozen with interrupts
 *	off, create the hibernation image and thaw those devices.  Control
 *	reappears in this routine after a restore.
 */

int create_image(int platform_mode)
{
	int error;

	error = arch_prepare_suspend();
	if (error)
		return error;

	local_irq_disable();
	/* At this point, device_suspend() has been called, but *not*
	 * device_power_down(). We *must* call device_power_down() now.
	 * Otherwise, drivers for some devices (e.g. interrupt controllers)
	 * become desynchronized with the actual state of the hardware
	 * at resume time, and evil weirdness ensues.
	 */
	error = device_power_down(PMSG_FREEZE);
	if (error) {
		printk(KERN_ERR "Some devices failed to power down, "
			KERN_ERR "aborting suspend\n");
		goto Enable_irqs;
	}

	save_processor_state();
	error = swsusp_arch_suspend();
	if (error)
		printk(KERN_ERR "Error %d while creating the image\n", error);
	/* Restore control flow magically appears here */
	restore_processor_state();
	if (!in_suspend)
		platform_leave(platform_mode);
	/* NOTE:  device_power_up() is just a resume() for devices
	 * that suspended with irqs off ... no overall powerup.
	 */
	device_power_up();
 Enable_irqs:
	local_irq_enable();
	return error;
}

/**
 *	hibernation_snapshot - quiesce devices and create the hibernation
 *	snapshot image.
 *	@platform_mode - if set, use the platform driver, if available, to
 *			 prepare the platform frimware for the power transition.
 *
 *	Must be called with pm_mutex held
 */

int hibernation_snapshot(int platform_mode)
{
	int error;

	/* Free memory before shutting down devices. */
	error = swsusp_shrink_memory();
	if (error)
		return error;

	error = platform_start(platform_mode);
	if (error)
		return error;

	suspend_console();
	error = device_suspend(PMSG_FREEZE);
	if (error)
		goto Resume_console;

	error = platform_pre_snapshot(platform_mode);
	if (error)
		goto Resume_devices;

	error = disable_nonboot_cpus();
	if (!error) {
		if (hibernation_mode != HIBERNATION_TEST) {
			in_suspend = 1;
			error = create_image(platform_mode);
			/* Control returns here after successful restore */
		} else {
			printk("swsusp debug: Waiting for 5 seconds.\n");
			mdelay(5000);
		}
	}
	enable_nonboot_cpus();
 Resume_devices:
	platform_finish(platform_mode);
	device_resume();
 Resume_console:
	resume_console();
	return error;
}

/**
 *	hibernation_restore - quiesce devices and restore the hibernation
 *	snapshot image.  If successful, control returns in hibernation_snaphot()
 *	@platform_mode - if set, use the platform driver, if available, to
 *			 prepare the platform frimware for the transition.
 *
 *	Must be called with pm_mutex held
 */

int hibernation_restore(int platform_mode)
{
	int error;

	pm_prepare_console();
	suspend_console();
	error = device_suspend(PMSG_PRETHAW);
	if (error)
		goto Finish;

	error = platform_pre_restore(platform_mode);
	if (!error) {
		error = disable_nonboot_cpus();
		if (!error)
			error = swsusp_resume();
		enable_nonboot_cpus();
	}
	platform_restore_cleanup(platform_mode);
	device_resume();
 Finish:
	resume_console();
	pm_restore_console();
	return error;
}

/**
 *	hibernation_platform_enter - enter the hibernation state using the
 *	platform driver (if available)
 */

int hibernation_platform_enter(void)
{
	int error;

	if (!hibernation_ops)
		return -ENOSYS;

	/*
	 * We have cancelled the power transition by running
	 * hibernation_ops->finish() before saving the image, so we should let
	 * the firmware know that we're going to enter the sleep state after all
	 */
	error = hibernation_ops->start();
	if (error)
		return error;

	suspend_console();
	error = device_suspend(PMSG_SUSPEND);
	if (error)
		goto Resume_console;

	error = hibernation_ops->prepare();
	if (error)
		goto Resume_devices;

	error = disable_nonboot_cpus();
	if (error)
		goto Finish;

	local_irq_disable();
	error = device_power_down(PMSG_SUSPEND);
	if (!error) {
		hibernation_ops->enter();
		/* We should never get here */
		while (1);
	}
	local_irq_enable();

	/*
	 * We don't need to reenable the nonboot CPUs or resume consoles, since
	 * the system is going to be halted anyway.
	 */
 Finish:
	hibernation_ops->finish();
 Resume_devices:
	device_resume();
 Resume_console:
	resume_console();
	return error;
}

/**
 *	power_down - Shut the machine down for hibernation.
 *
 *	Use the platform driver, if configured so; otherwise try
 *	to power off or reboot.
 */

static void power_down(void)
{
	switch (hibernation_mode) {
	case HIBERNATION_TEST:
	case HIBERNATION_TESTPROC:
		break;
	case HIBERNATION_REBOOT:
		kernel_restart(NULL);
		break;
	case HIBERNATION_PLATFORM:
		hibernation_platform_enter();
	case HIBERNATION_SHUTDOWN:
		kernel_power_off();
		break;
	}
	kernel_halt();
	/*
	 * Valid image is on the disk, if we continue we risk serious data
	 * corruption after resume.
	 */
	printk(KERN_CRIT "Please power me down manually\n");
	while(1);
}

static void unprepare_processes(void)
{
	thaw_processes();
	pm_restore_console();
}

static int prepare_processes(void)
{
	int error = 0;

	pm_prepare_console();
	if (freeze_processes()) {
		error = -EBUSY;
		unprepare_processes();
	}
	return error;
}

/**
 *	hibernate - The granpappy of the built-in hibernation management
 */

int hibernate(void)
{
	int error;

#ifdef CONFIG_TOI
	if (test_action_state(TOI_REPLACE_SWSUSP))
		return toi_try_hibernate(1);
#endif

	mutex_lock(&pm_mutex);
	/* The snapshot device should not be opened while we're running */
	if (!atomic_add_unless(&snapshot_device_available, -1, 0)) {
		error = -EBUSY;
		goto Unlock;
	}

	error = pm_notifier_call_chain(PM_HIBERNATION_PREPARE);
	if (error)
		goto Exit;

	/* Allocate memory management structures */
	error = create_basic_memory_bitmaps();
	if (error)
		goto Exit;

	printk("Syncing filesystems ... ");
	sys_sync();
	printk("done.\n");

	error = prepare_processes();
	if (error)
		goto Finish;

	if (hibernation_mode == HIBERNATION_TESTPROC) {
		printk("swsusp debug: Waiting for 5 seconds.\n");
		mdelay(5000);
		goto Thaw;
	}
	error = hibernation_snapshot(hibernation_mode == HIBERNATION_PLATFORM);
	if (in_suspend && !error) {
		unsigned int flags = 0;

		if (hibernation_mode == HIBERNATION_PLATFORM)
			flags |= SF_PLATFORM_MODE;
		pr_debug("PM: writing image.\n");
		error = swsusp_write(flags);
		swsusp_free();
		if (!error)
			power_down();
	} else {
		pr_debug("PM: Image restored successfully.\n");
		swsusp_free();
	}
 Thaw:
	unprepare_processes();
 Finish:
	free_basic_memory_bitmaps();
 Exit:
	pm_notifier_call_chain(PM_POST_HIBERNATION);
	atomic_inc(&snapshot_device_available);
 Unlock:
	mutex_unlock(&pm_mutex);
	return error;
}


/**
 *	software_resume - Resume from a saved image.
 *
 *	Called as a late_initcall (so all devices are discovered and
 *	initialized), we call swsusp to see if we have a saved image or not.
 *	If so, we quiesce devices, the restore the saved image. We will
 *	return above (in hibernate() ) if everything goes well.
 *	Otherwise, we fail gracefully and return to the normally
 *	scheduled program.
 *
 */

int software_resume(void)
{
	int error;
	unsigned int flags;

	resume_attempted = 1;

#ifdef CONFIG_TOI
	/* 
	 * We can't know (until an image header - if any - is loaded), whether
	 * we did override swsusp. We therefore ensure that both are tried.
	 */
	if (test_action_state(TOI_REPLACE_SWSUSP))
		printk("Replacing swsusp.\n");
		toi_try_resume();
#endif

	mutex_lock(&pm_mutex);
	if (!swsusp_resume_device) {
		if (!strlen(resume_file)) {
			mutex_unlock(&pm_mutex);
			return -ENOENT;
		}
		swsusp_resume_device = name_to_dev_t(resume_file);
		pr_debug("swsusp: Resume From Partition %s\n", resume_file);
	} else {
		pr_debug("swsusp: Resume From Partition %d:%d\n",
			 MAJOR(swsusp_resume_device), MINOR(swsusp_resume_device));
	}

	if (noresume) {
		/**
		 * FIXME: If noresume is specified, we need to find the partition
		 * and reset it back to normal swap space.
		 */
		mutex_unlock(&pm_mutex);
		return 0;
	}

	pr_debug("PM: Checking swsusp image.\n");
	error = swsusp_check();
	if (error)
		goto Unlock;

	/* The snapshot device should not be opened while we're running */
	if (!atomic_add_unless(&snapshot_device_available, -1, 0)) {
		error = -EBUSY;
		goto Unlock;
	}

	error = create_basic_memory_bitmaps();
	if (error)
		goto Finish;

	pr_debug("PM: Preparing processes for restore.\n");
	error = prepare_processes();
	if (error) {
		swsusp_close();
		goto Done;
	}

	pr_debug("PM: Reading swsusp image.\n");

	error = swsusp_read(&flags);
	if (!error)
		hibernation_restore(flags & SF_PLATFORM_MODE);

	printk(KERN_ERR "PM: Restore failed, recovering.\n");
	swsusp_free();
	unprepare_processes();
 Done:
	free_basic_memory_bitmaps();
 Finish:
	atomic_inc(&snapshot_device_available);
	/* For success case, the suspend path will release the lock */
 Unlock:
	mutex_unlock(&pm_mutex);
	pr_debug("PM: Resume from disk failed.\n");
	return error;
}

static const char * const hibernation_modes[] = {
	[HIBERNATION_PLATFORM]	= "platform",
	[HIBERNATION_SHUTDOWN]	= "shutdown",
	[HIBERNATION_REBOOT]	= "reboot",
	[HIBERNATION_TEST]	= "test",
	[HIBERNATION_TESTPROC]	= "testproc",
};

/**
 *	disk - Control hibernation mode
 *
 *	Suspend-to-disk can be handled in several ways. We have a few options
 *	for putting the system to sleep - using the platform driver (e.g. ACPI
 *	or other hibernation_ops), powering off the system or rebooting the
 *	system (for testing) as well as the two test modes.
 *
 *	The system can support 'platform', and that is known a priori (and
 *	encoded by the presence of hibernation_ops). However, the user may
 *	choose 'shutdown' or 'reboot' as alternatives, as well as one fo the
 *	test modes, 'test' or 'testproc'.
 *
 *	show() will display what the mode is currently set to.
 *	store() will accept one of
 *
 *	'platform'
 *	'shutdown'
 *	'reboot'
 *	'test'
 *	'testproc'
 *
 *	It will only change to 'platform' if the system
 *	supports it (as determined by having hibernation_ops).
 */

static ssize_t disk_show(struct kset *kset, char *buf)
{
	int i;
	char *start = buf;

	for (i = HIBERNATION_FIRST; i <= HIBERNATION_MAX; i++) {
		if (!hibernation_modes[i])
			continue;
		switch (i) {
		case HIBERNATION_SHUTDOWN:
		case HIBERNATION_REBOOT:
		case HIBERNATION_TEST:
		case HIBERNATION_TESTPROC:
			break;
		case HIBERNATION_PLATFORM:
			if (hibernation_ops)
				break;
			/* not a valid mode, continue with loop */
			continue;
		}
		if (i == hibernation_mode)
			buf += sprintf(buf, "[%s] ", hibernation_modes[i]);
		else
			buf += sprintf(buf, "%s ", hibernation_modes[i]);
	}
	buf += sprintf(buf, "\n");
	return buf-start;
}


static ssize_t disk_store(struct kset *kset, const char *buf, size_t n)
{
	int error = 0;
	int i;
	int len;
	char *p;
	int mode = HIBERNATION_INVALID;

	p = memchr(buf, '\n', n);
	len = p ? p - buf : n;

	mutex_lock(&pm_mutex);
	for (i = HIBERNATION_FIRST; i <= HIBERNATION_MAX; i++) {
		if (len == strlen(hibernation_modes[i])
		    && !strncmp(buf, hibernation_modes[i], len)) {
			mode = i;
			break;
		}
	}
	if (mode != HIBERNATION_INVALID) {
		switch (mode) {
		case HIBERNATION_SHUTDOWN:
		case HIBERNATION_REBOOT:
		case HIBERNATION_TEST:
		case HIBERNATION_TESTPROC:
			hibernation_mode = mode;
			break;
		case HIBERNATION_PLATFORM:
			if (hibernation_ops)
				hibernation_mode = mode;
			else
				error = -EINVAL;
		}
	} else
		error = -EINVAL;

	if (!error)
		pr_debug("PM: suspend-to-disk mode set to '%s'\n",
			 hibernation_modes[mode]);
	mutex_unlock(&pm_mutex);
	return error ? error : n;
}

power_attr(disk);

static ssize_t resume_show(struct kset *kset, char *buf)
{
	return sprintf(buf,"%d:%d\n", MAJOR(swsusp_resume_device),
		       MINOR(swsusp_resume_device));
}

static ssize_t resume_store(struct kset *kset, const char *buf, size_t n)
{
	unsigned int maj, min;
	dev_t res;
	int ret = -EINVAL;

	if (sscanf(buf, "%u:%u", &maj, &min) != 2)
		goto out;

	res = MKDEV(maj,min);
	if (maj != MAJOR(res) || min != MINOR(res))
		goto out;

	mutex_lock(&pm_mutex);
	swsusp_resume_device = res;
	mutex_unlock(&pm_mutex);
	printk("Attempting manual resume\n");
	noresume = 0;
	software_resume();
	ret = n;
 out:
	return ret;
}

power_attr(resume);

static ssize_t image_size_show(struct kset *kset, char *buf)
{
	return sprintf(buf, "%lu\n", image_size);
}

static ssize_t image_size_store(struct kset *kset, const char *buf, size_t n)
{
	unsigned long size;

	if (sscanf(buf, "%lu", &size) == 1) {
		image_size = size;
		return n;
	}

	return -EINVAL;
}

power_attr(image_size);

static struct attribute * g[] = {
	&disk_attr.attr,
	&resume_attr.attr,
	&image_size_attr.attr,
	NULL,
};


static struct attribute_group attr_group = {
	.attrs = g,
};


static int __init pm_disk_init(void)
{
	return sysfs_create_group(&power_subsys.kobj, &attr_group);
}

core_initcall(pm_disk_init);


static int __init resume_setup(char *str)
{
	if (noresume)
		return 1;

	strncpy( resume_file, str, 255 );
	return 1;
}

static int __init resume_offset_setup(char *str)
{
	unsigned long long offset;

	if (noresume)
		return 1;

	if (sscanf(str, "%llu", &offset) == 1)
		swsusp_resume_block = offset;

	return 1;
}

static int __init noresume_setup(char *str)
{
	noresume = 1;
	set_toi_state(TOI_NORESUME_SPECIFIED);
	return 1;
}

__setup("noresume", noresume_setup);
__setup("resume_offset=", resume_offset_setup);
__setup("resume=", resume_setup);<|MERGE_RESOLUTION|>--- conflicted
+++ resolved
@@ -47,11 +47,7 @@
 
 static int hibernation_mode = HIBERNATION_SHUTDOWN;
 
-<<<<<<< HEAD
-struct hibernation_ops *hibernation_ops;
-=======
-static struct platform_hibernation_ops *hibernation_ops;
->>>>>>> 54866f03
+struct platform_hibernation_ops *hibernation_ops;
 
 /**
  * hibernation_set_ops - set the global hibernate operations
