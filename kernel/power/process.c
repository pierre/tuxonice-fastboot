/*
 * drivers/power/process.c - Functions for starting/stopping processes on 
 *                           suspend transitions.
 *
 * Originally from swsusp.
 */


#undef DEBUG

#include <linux/interrupt.h>
#include <linux/suspend.h>
#include <linux/module.h>
#include <linux/syscalls.h>
#include <linux/freezer.h>

int freezer_state = 0;

/* 
 * Timeout for stopping processes
 */
#define TIMEOUT	(20 * HZ)

#define FREEZER_KERNEL_THREADS 0
#define FREEZER_USER_SPACE 1

static inline int freezeable(struct task_struct * p)
{
	if ((p == current) ||
	    (p->flags & PF_NOFREEZE) ||
	    (p->exit_state != 0))
		return 0;
	return 1;
}

/*
 * freezing is complete, mark current process as frozen
 */
static inline void frozen_process(void)
{
	if (!unlikely(current->flags & PF_NOFREEZE)) {
		current->flags |= PF_FROZEN;
		wmb();
	}
	clear_tsk_thread_flag(current, TIF_FREEZE);
}

/* Refrigerator is place where frozen processes are stored :-). */
void refrigerator(void)
{
	/* Hmm, should we be allowed to suspend when there are realtime
	   processes around? */
	long save;

	task_lock(current);
	if (freezing(current)) {
		frozen_process();
		task_unlock(current);
	} else {
		task_unlock(current);
		return;
	}
	save = current->state;
	pr_debug("%s entered refrigerator\n", current->comm);

	spin_lock_irq(&current->sighand->siglock);
	recalc_sigpending(); /* We sent fake signal, clean it up */
	spin_unlock_irq(&current->sighand->siglock);

	for (;;) {
		set_current_state(TASK_UNINTERRUPTIBLE);
		if (!frozen(current))
			break;
		schedule();
	}
	pr_debug("%s left refrigerator\n", current->comm);
	current->state = save;
}

static inline void freeze_process(struct task_struct *p)
{
	unsigned long flags;

	if (!freezing(p)) {
		rmb();
		if (!frozen(p)) {
			if (p->state == TASK_STOPPED)
				force_sig_specific(SIGSTOP, p);

			freeze(p);
			spin_lock_irqsave(&p->sighand->siglock, flags);
			signal_wake_up(p, p->state == TASK_STOPPED);
			spin_unlock_irqrestore(&p->sighand->siglock, flags);
		}
	}
}

static void cancel_freezing(struct task_struct *p)
{
	unsigned long flags;

	if (freezing(p)) {
		pr_debug("  clean up: %s\n", p->comm);
		do_not_freeze(p);
		spin_lock_irqsave(&p->sighand->siglock, flags);
		recalc_sigpending_and_wake(p);
		spin_unlock_irqrestore(&p->sighand->siglock, flags);
	}
}

static inline int is_user_space(struct task_struct *p)
{
	return p->mm && !(p->flags & PF_BORROWED_MM);
}

static unsigned int try_to_freeze_tasks(int freeze_user_space)
{
	struct task_struct *g, *p;
	unsigned long end_time;
	unsigned int todo;

	end_time = jiffies + TIMEOUT;
	do {
		todo = 0;
		read_lock(&tasklist_lock);
		do_each_thread(g, p) {
			if (!freezeable(p))
				continue;

			if (frozen(p))
				continue;

			if (p->state == TASK_TRACED && frozen(p->parent)) {
				cancel_freezing(p);
				continue;
			}
			if (freeze_user_space && !is_user_space(p))
				continue;

			freeze_process(p);
			if (!freezer_should_skip(p))
				todo++;
		} while_each_thread(g, p);
		read_unlock(&tasklist_lock);
		yield();			/* Yield is okay here */
		if (todo && time_after(jiffies, end_time))
			break;
	} while (todo);

	if (todo) {
		/* This does not unfreeze processes that are already frozen
		 * (we have slightly ugly calling convention in that respect,
		 * and caller must call thaw_processes() if something fails),
		 * but it cleans up leftover PF_FREEZE requests.
		 */
		printk("\n");
		printk(KERN_ERR "Stopping %s timed out after %d seconds "
				"(%d tasks refusing to freeze):\n",
				freeze_user_space ? "user space processes" :
					"kernel threads",
				TIMEOUT / HZ, todo);
		read_lock(&tasklist_lock);
		do_each_thread(g, p) {
			if (freeze_user_space && !is_user_space(p))
				continue;

			task_lock(p);
			if (freezeable(p) && !frozen(p) &&
			    !freezer_should_skip(p))
				printk(KERN_ERR " %s\n", p->comm);

			cancel_freezing(p);
			task_unlock(p);
		} while_each_thread(g, p);
		read_unlock(&tasklist_lock);
	}

	return todo;
}

/**
 *	freeze_processes - tell processes to enter the refrigerator
 *
 *	Returns 0 on success, or the number of processes that didn't freeze,
 *	although they were told to.
 */
int freeze_processes(void)
{
	unsigned int nr_unfrozen;

	printk("Stopping tasks ... ");
	nr_unfrozen = try_to_freeze_tasks(FREEZER_USER_SPACE);
	if (nr_unfrozen)
		return nr_unfrozen;

	sys_sync();
	freezer_state = FREEZER_USERSPACE_FROZEN;
	nr_unfrozen = try_to_freeze_tasks(FREEZER_KERNEL_THREADS);
	if (nr_unfrozen)
		return nr_unfrozen;
	freezer_state = FREEZER_FULLY_ON;
	printk("done.\n");
	BUG_ON(in_atomic());
	return 0;
}

static void thaw_tasks(int thaw_user_space)
{
	struct task_struct *g, *p;

	read_lock(&tasklist_lock);
	do_each_thread(g, p) {
		if (!freezeable(p))
			continue;

		if (is_user_space(p) == !thaw_user_space)
			continue;

<<<<<<< HEAD
		if (!thaw_process(p) && p->state != TASK_TRACED)
			printk(KERN_WARNING " Strange, %s not stopped\n",
				p->comm );
=======
		thaw_process(p);
>>>>>>> d333fc8d
	} while_each_thread(g, p);
	read_unlock(&tasklist_lock);
}

void thaw_processes(void)
{
	int old_state = freezer_state;

	if (old_state == FREEZER_OFF)
		return;

	/* 
	 * Change state beforehand because thawed tasks might submit I/O
	 * immediately.
	 */
	freezer_state = FREEZER_OFF;

	printk("Restarting tasks ... ");

	if (old_state == FREEZER_FULLY_ON)
		thaw_tasks(FREEZER_KERNEL_THREADS);
	thaw_tasks(FREEZER_USER_SPACE);
	schedule();
	printk("done.\n");
}

void thaw_kernel_threads(void)
{
	freezer_state = FREEZER_USERSPACE_FROZEN;
	thaw_tasks(FREEZER_KERNEL_THREADS);
}

EXPORT_SYMBOL(refrigerator);
EXPORT_SYMBOL(freezer_state);<|MERGE_RESOLUTION|>--- conflicted
+++ resolved
@@ -216,13 +216,7 @@
 		if (is_user_space(p) == !thaw_user_space)
 			continue;
 
-<<<<<<< HEAD
-		if (!thaw_process(p) && p->state != TASK_TRACED)
-			printk(KERN_WARNING " Strange, %s not stopped\n",
-				p->comm );
-=======
 		thaw_process(p);
->>>>>>> d333fc8d
 	} while_each_thread(g, p);
 	read_unlock(&tasklist_lock);
 }
