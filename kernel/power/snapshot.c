/*
 * linux/kernel/power/snapshot.c
 *
 * This file provides system snapshot/restore functionality for swsusp.
 *
 * Copyright (C) 1998-2005 Pavel Machek <pavel@suse.cz>
 * Copyright (C) 2006 Rafael J. Wysocki <rjw@sisk.pl>
 *
 * This file is released under the GPLv2.
 *
 */

#include <linux/version.h>
#include <linux/module.h>
#include <linux/mm.h>
#include <linux/suspend.h>
#include <linux/delay.h>
#include <linux/bitops.h>
#include <linux/spinlock.h>
#include <linux/kernel.h>
#include <linux/pm.h>
#include <linux/device.h>
#include <linux/init.h>
#include <linux/bootmem.h>
#include <linux/syscalls.h>
#include <linux/console.h>
#include <linux/highmem.h>

#include <asm/uaccess.h>
#include <asm/mmu_context.h>
#include <asm/pgtable.h>
#include <asm/tlbflush.h>
#include <asm/io.h>

#include "power.h"
#include "tuxonice_builtin.h"

static int swsusp_page_is_free(struct page *);
static void swsusp_set_page_forbidden(struct page *);
static void swsusp_unset_page_forbidden(struct page *);

/* List of PBEs needed for restoring the pages that were allocated before
 * the suspend and included in the suspend image, but have also been
 * allocated by the "resume" kernel, so their contents cannot be written
 * directly to their "original" page frames.
 */
struct pbe *restore_pblist;
int resume_attempted;
EXPORT_SYMBOL_GPL(resume_attempted);

#ifdef CONFIG_TOI
#include "tuxonice_pagedir.h"
int toi_post_context_save(void);
#endif

/* Pointer to an auxiliary buffer (1 page) */
static void *buffer;

/**
 *	@safe_needed - on resume, for storing the PBE list and the image,
 *	we can only use memory pages that do not conflict with the pages
 *	used before suspend.  The unsafe pages have PageNosaveFree set
 *	and we count them using unsafe_pages.
 *
 *	Each allocated image page is marked as PageNosave and PageNosaveFree
 *	so that swsusp_free() can release it.
 */

#define PG_ANY		0
#define PG_SAFE		1
#define PG_UNSAFE_CLEAR	1
#define PG_UNSAFE_KEEP	0

static unsigned int allocated_unsafe_pages;

static void *get_image_page(gfp_t gfp_mask, int safe_needed)
{
	void *res;

	res = (void *)get_zeroed_page(gfp_mask);
	if (safe_needed)
		while (res && swsusp_page_is_free(virt_to_page(res))) {
			/* The page is unsafe, mark it for swsusp_free() */
			swsusp_set_page_forbidden(virt_to_page(res));
			allocated_unsafe_pages++;
			res = (void *)get_zeroed_page(gfp_mask);
		}
	if (res) {
		swsusp_set_page_forbidden(virt_to_page(res));
		swsusp_set_page_free(virt_to_page(res));
	}
	return res;
}

unsigned long get_safe_page(gfp_t gfp_mask)
{
#ifdef CONFIG_TOI
	if (toi_running)
		return toi_get_nonconflicting_page();
#endif

	return (unsigned long)get_image_page(gfp_mask, PG_SAFE);
}

static struct page *alloc_image_page(gfp_t gfp_mask)
{
	struct page *page;

	page = alloc_page(gfp_mask);
	if (page) {
		swsusp_set_page_forbidden(page);
		swsusp_set_page_free(page);
	}
	return page;
}

/**
 *	free_image_page - free page represented by @addr, allocated with
 *	get_image_page (page flags set by it must be cleared)
 */

static inline void free_image_page(void *addr, int clear_nosave_free)
{
	struct page *page;

	BUG_ON(!virt_addr_valid(addr));

	page = virt_to_page(addr);

	swsusp_unset_page_forbidden(page);
	if (clear_nosave_free)
		swsusp_unset_page_free(page);

	__free_page(page);
}

/* struct linked_page is used to build chains of pages */

#define LINKED_PAGE_DATA_SIZE	(PAGE_SIZE - sizeof(void *))

struct linked_page {
	struct linked_page *next;
	char data[LINKED_PAGE_DATA_SIZE];
} __attribute__((packed));

static inline void
free_list_of_pages(struct linked_page *list, int clear_page_nosave)
{
	while (list) {
		struct linked_page *lp = list->next;

		free_image_page(list, clear_page_nosave);
		list = lp;
	}
}

/**
  *	struct chain_allocator is used for allocating small objects out of
  *	a linked list of pages called 'the chain'.
  *
  *	The chain grows each time when there is no room for a new object in
  *	the current page.  The allocated objects cannot be freed individually.
  *	It is only possible to free them all at once, by freeing the entire
  *	chain.
  *
  *	NOTE: The chain allocator may be inefficient if the allocated objects
  *	are not much smaller than PAGE_SIZE.
  */

struct chain_allocator {
	struct linked_page *chain;	/* the chain */
	unsigned int used_space;	/* total size of objects allocated out
					 * of the current page
					 */
	gfp_t gfp_mask;		/* mask for allocating pages */
	int safe_needed;	/* if set, only "safe" pages are allocated */
};

static void
chain_init(struct chain_allocator *ca, gfp_t gfp_mask, int safe_needed)
{
	ca->chain = NULL;
	ca->used_space = LINKED_PAGE_DATA_SIZE;
	ca->gfp_mask = gfp_mask;
	ca->safe_needed = safe_needed;
}

static void *chain_alloc(struct chain_allocator *ca, unsigned int size)
{
	void *ret;

	if (LINKED_PAGE_DATA_SIZE - ca->used_space < size) {
		struct linked_page *lp;

		lp = get_image_page(ca->gfp_mask, ca->safe_needed);
		if (!lp)
			return NULL;

		lp->next = ca->chain;
		ca->chain = lp;
		ca->used_space = 0;
	}
	ret = ca->chain->data + ca->used_space;
	ca->used_space += size;
	return ret;
}

static void chain_free(struct chain_allocator *ca, int clear_page_nosave)
{
	free_list_of_pages(ca->chain, clear_page_nosave);
	memset(ca, 0, sizeof(struct chain_allocator));
}

/**
 *	Data types related to memory bitmaps.
 *
 *	Memory bitmap is a structure consiting of many linked lists of
 *	objects.  The main list's elements are of type struct zone_bitmap
 *	and each of them corresonds to one zone.  For each zone bitmap
 *	object there is a list of objects of type struct bm_block that
 *	represent each blocks of bit chunks in which information is
 *	stored.
 *
 *	struct memory_bitmap contains a pointer to the main list of zone
 *	bitmap objects, a struct bm_position used for browsing the bitmap,
 *	and a pointer to the list of pages used for allocating all of the
 *	zone bitmap objects and bitmap block objects.
 *
 *	NOTE: It has to be possible to lay out the bitmap in memory
 *	using only allocations of order 0.  Additionally, the bitmap is
 *	designed to work with arbitrary number of zones (this is over the
 *	top for now, but let's avoid making unnecessary assumptions ;-).
 *
 *	struct zone_bitmap contains a pointer to a list of bitmap block
 *	objects and a pointer to the bitmap block object that has been
 *	most recently used for setting bits.  Additionally, it contains the
 *	pfns that correspond to the start and end of the represented zone.
 *
 *	struct bm_block contains a pointer to the memory page in which
 *	information is stored (in the form of a block of bit chunks
 *	of type unsigned long each).  It also contains the pfns that
 *	correspond to the start and end of the represented memory area and
 *	the number of bit chunks in the block.
 */

#define BM_END_OF_MAP	(~0UL)

#define BM_CHUNKS_PER_BLOCK	(PAGE_SIZE / sizeof(long))
#define BM_BITS_PER_CHUNK	(sizeof(long) << 3)
#define BM_BITS_PER_BLOCK	(PAGE_SIZE << 3)

struct bm_block {
	struct bm_block *next;		/* next element of the list */
	unsigned long start_pfn;	/* pfn represented by the first bit */
	unsigned long end_pfn;	/* pfn represented by the last bit plus 1 */
	unsigned int size;	/* number of bit chunks */
	unsigned long *data;	/* chunks of bits representing pages */
};

struct zone_bitmap {
	struct zone_bitmap *next;	/* next element of the list */
	unsigned long start_pfn;	/* minimal pfn in this zone */
	unsigned long end_pfn;		/* maximal pfn in this zone plus 1 */
	struct bm_block *bm_blocks;	/* list of bitmap blocks */
	struct bm_block *cur_block;	/* recently used bitmap block */
};

/* strcut bm_position is used for browsing memory bitmaps */

struct bm_position {
	struct zone_bitmap *zone_bm;
	struct bm_block *block;
	int chunk;
	int bit;
};

struct memory_bitmap {
	struct zone_bitmap *zone_bm_list;	/* list of zone bitmaps */
	struct linked_page *p_list;	/* list of pages used to store zone
					 * bitmap objects and bitmap block
					 * objects
					 */
	struct bm_position cur;	/* most recently used bit position */
};

/* Functions that operate on memory bitmaps */

static inline void memory_bm_reset_chunk(struct memory_bitmap *bm)
{
	bm->cur.chunk = 0;
	bm->cur.bit = -1;
}

static void memory_bm_position_reset(struct memory_bitmap *bm)
{
	struct zone_bitmap *zone_bm;

	zone_bm = bm->zone_bm_list;
	bm->cur.zone_bm = zone_bm;
	bm->cur.block = zone_bm->bm_blocks;
	memory_bm_reset_chunk(bm);
}

static void memory_bm_free(struct memory_bitmap *bm, int clear_nosave_free);

/**
 *	create_bm_block_list - create a list of block bitmap objects
 */

static inline struct bm_block *
create_bm_block_list(unsigned int nr_blocks, struct chain_allocator *ca)
{
	struct bm_block *bblist = NULL;

	while (nr_blocks-- > 0) {
		struct bm_block *bb;

		bb = chain_alloc(ca, sizeof(struct bm_block));
		if (!bb)
			return NULL;

		bb->next = bblist;
		bblist = bb;
	}
	return bblist;
}

/**
 *	create_zone_bm_list - create a list of zone bitmap objects
 */

static inline struct zone_bitmap *
create_zone_bm_list(unsigned int nr_zones, struct chain_allocator *ca)
{
	struct zone_bitmap *zbmlist = NULL;

	while (nr_zones-- > 0) {
		struct zone_bitmap *zbm;

		zbm = chain_alloc(ca, sizeof(struct zone_bitmap));
		if (!zbm)
			return NULL;

		zbm->next = zbmlist;
		zbmlist = zbm;
	}
	return zbmlist;
}

/**
  *	memory_bm_create - allocate memory for a memory bitmap
  */

static int
memory_bm_create(struct memory_bitmap *bm, gfp_t gfp_mask, int safe_needed)
{
	struct chain_allocator ca;
	struct zone *zone;
	struct zone_bitmap *zone_bm;
	struct bm_block *bb;
	unsigned int nr;

	chain_init(&ca, gfp_mask, safe_needed);

	/* Compute the number of zones */
	nr = 0;
	for_each_zone(zone)
		if (populated_zone(zone))
			nr++;

	/* Allocate the list of zones bitmap objects */
	zone_bm = create_zone_bm_list(nr, &ca);
	bm->zone_bm_list = zone_bm;
	if (!zone_bm) {
		chain_free(&ca, PG_UNSAFE_CLEAR);
		return -ENOMEM;
	}

	/* Initialize the zone bitmap objects */
	for_each_zone(zone) {
		unsigned long pfn;

		if (!populated_zone(zone))
			continue;

		zone_bm->start_pfn = zone->zone_start_pfn;
		zone_bm->end_pfn = zone->zone_start_pfn + zone->spanned_pages;
		/* Allocate the list of bitmap block objects */
		nr = DIV_ROUND_UP(zone->spanned_pages, BM_BITS_PER_BLOCK);
		bb = create_bm_block_list(nr, &ca);
		zone_bm->bm_blocks = bb;
		zone_bm->cur_block = bb;
		if (!bb)
			goto Free;

		nr = zone->spanned_pages;
		pfn = zone->zone_start_pfn;
		/* Initialize the bitmap block objects */
		while (bb) {
			unsigned long *ptr;

			ptr = get_image_page(gfp_mask, safe_needed);
			bb->data = ptr;
			if (!ptr)
				goto Free;

			bb->start_pfn = pfn;
			if (nr >= BM_BITS_PER_BLOCK) {
				pfn += BM_BITS_PER_BLOCK;
				bb->size = BM_CHUNKS_PER_BLOCK;
				nr -= BM_BITS_PER_BLOCK;
			} else {
				/* This is executed only once in the loop */
				pfn += nr;
				bb->size = DIV_ROUND_UP(nr, BM_BITS_PER_CHUNK);
			}
			bb->end_pfn = pfn;
			bb = bb->next;
		}
		zone_bm = zone_bm->next;
	}
	bm->p_list = ca.chain;
	memory_bm_position_reset(bm);
	return 0;

 Free:
	bm->p_list = ca.chain;
	memory_bm_free(bm, PG_UNSAFE_CLEAR);
	return -ENOMEM;
}

/**
  *	memory_bm_free - free memory occupied by the memory bitmap @bm
  */

static void memory_bm_free(struct memory_bitmap *bm, int clear_nosave_free)
{
	struct zone_bitmap *zone_bm;

	/* Free the list of bit blocks for each zone_bitmap object */
	zone_bm = bm->zone_bm_list;
	while (zone_bm) {
		struct bm_block *bb;

		bb = zone_bm->bm_blocks;
		while (bb) {
			if (bb->data)
				free_image_page(bb->data, clear_nosave_free);
			bb = bb->next;
		}
		zone_bm = zone_bm->next;
	}
	free_list_of_pages(bm->p_list, clear_nosave_free);
	bm->zone_bm_list = NULL;
}

/**
 *	memory_bm_find_bit - find the bit in the bitmap @bm that corresponds
 *	to given pfn.  The cur_zone_bm member of @bm and the cur_block member
 *	of @bm->cur_zone_bm are updated.
 */

static void memory_bm_find_bit(struct memory_bitmap *bm, unsigned long pfn,
				void **addr, unsigned int *bit_nr)
{
	struct zone_bitmap *zone_bm;
	struct bm_block *bb;

	/* Check if the pfn is from the current zone */
	zone_bm = bm->cur.zone_bm;
	if (pfn < zone_bm->start_pfn || pfn >= zone_bm->end_pfn) {
		zone_bm = bm->zone_bm_list;
		/* We don't assume that the zones are sorted by pfns */
		while (pfn < zone_bm->start_pfn || pfn >= zone_bm->end_pfn) {
			zone_bm = zone_bm->next;

			BUG_ON(!zone_bm);
		}
		bm->cur.zone_bm = zone_bm;
	}
	/* Check if the pfn corresponds to the current bitmap block */
	bb = zone_bm->cur_block;
	if (pfn < bb->start_pfn)
		bb = zone_bm->bm_blocks;

	while (pfn >= bb->end_pfn) {
		bb = bb->next;

		BUG_ON(!bb);
	}
	zone_bm->cur_block = bb;
	pfn -= bb->start_pfn;
	*bit_nr = pfn % BM_BITS_PER_CHUNK;
	*addr = bb->data + pfn / BM_BITS_PER_CHUNK;
}

static void memory_bm_set_bit(struct memory_bitmap *bm, unsigned long pfn)
{
	void *addr;
	unsigned int bit;

	memory_bm_find_bit(bm, pfn, &addr, &bit);
	set_bit(bit, addr);
}

static void memory_bm_clear_bit(struct memory_bitmap *bm, unsigned long pfn)
{
	void *addr;
	unsigned int bit;

	memory_bm_find_bit(bm, pfn, &addr, &bit);
	clear_bit(bit, addr);
}

static int memory_bm_test_bit(struct memory_bitmap *bm, unsigned long pfn)
{
	void *addr;
	unsigned int bit;

	memory_bm_find_bit(bm, pfn, &addr, &bit);
	return test_bit(bit, addr);
}

/* Two auxiliary functions for memory_bm_next_pfn */

/* Find the first set bit in the given chunk, if there is one */

static inline int next_bit_in_chunk(int bit, unsigned long *chunk_p)
{
	bit++;
	while (bit < BM_BITS_PER_CHUNK) {
		if (test_bit(bit, chunk_p))
			return bit;

		bit++;
	}
	return -1;
}

/* Find a chunk containing some bits set in given block of bits */

static inline int next_chunk_in_block(int n, struct bm_block *bb)
{
	n++;
	while (n < bb->size) {
		if (bb->data[n])
			return n;

		n++;
	}
	return -1;
}

/**
 *	memory_bm_next_pfn - find the pfn that corresponds to the next set bit
 *	in the bitmap @bm.  If the pfn cannot be found, BM_END_OF_MAP is
 *	returned.
 *
 *	It is required to run memory_bm_position_reset() before the first call to
 *	this function.
 */

static unsigned long memory_bm_next_pfn(struct memory_bitmap *bm)
{
	struct zone_bitmap *zone_bm;
	struct bm_block *bb;
	int chunk;
	int bit;

	do {
		bb = bm->cur.block;
		do {
			chunk = bm->cur.chunk;
			bit = bm->cur.bit;
			do {
				bit = next_bit_in_chunk(bit, bb->data + chunk);
				if (bit >= 0)
					goto Return_pfn;

				chunk = next_chunk_in_block(chunk, bb);
				bit = -1;
			} while (chunk >= 0);
			bb = bb->next;
			bm->cur.block = bb;
			memory_bm_reset_chunk(bm);
		} while (bb);
		zone_bm = bm->cur.zone_bm->next;
		if (zone_bm) {
			bm->cur.zone_bm = zone_bm;
			bm->cur.block = zone_bm->bm_blocks;
			memory_bm_reset_chunk(bm);
		}
	} while (zone_bm);
	memory_bm_position_reset(bm);
	return BM_END_OF_MAP;

 Return_pfn:
	bm->cur.chunk = chunk;
	bm->cur.bit = bit;
	return bb->start_pfn + chunk * BM_BITS_PER_CHUNK + bit;
}

LIST_HEAD(nosave_regions);
EXPORT_SYMBOL_GPL(nosave_regions);

/**
 *	register_nosave_region - register a range of page frames the contents
 *	of which should not be saved during the suspend (to be used in the early
 *	initialization code)
 */

void __init
__register_nosave_region(unsigned long start_pfn, unsigned long end_pfn,
			 int use_kmalloc)
{
	struct nosave_region *region;

	if (start_pfn >= end_pfn)
		return;

	if (!list_empty(&nosave_regions)) {
		/* Try to extend the previous region (they should be sorted) */
		region = list_entry(nosave_regions.prev,
					struct nosave_region, list);
		if (region->end_pfn == start_pfn) {
			region->end_pfn = end_pfn;
			goto Report;
		}
	}
	if (use_kmalloc) {
		/* during init, this shouldn't fail */
		region = kmalloc(sizeof(struct nosave_region), GFP_KERNEL);
		BUG_ON(!region);
	} else
		/* This allocation cannot fail */
		region = alloc_bootmem_low(sizeof(struct nosave_region));
	region->start_pfn = start_pfn;
	region->end_pfn = end_pfn;
	list_add_tail(&region->list, &nosave_regions);
 Report:
	printk(KERN_INFO "PM: Registered nosave memory: %016lx - %016lx\n",
		start_pfn << PAGE_SHIFT, end_pfn << PAGE_SHIFT);
}

/*
 * Set bits in this map correspond to the page frames the contents of which
 * should not be saved during the suspend.
 */
static struct memory_bitmap *forbidden_pages_map;

/* Set bits in this map correspond to free page frames. */
static struct memory_bitmap *free_pages_map;

/*
 * Each page frame allocated for creating the image is marked by setting the
 * corresponding bits in forbidden_pages_map and free_pages_map simultaneously
 */

void swsusp_set_page_free(struct page *page)
{
	if (free_pages_map)
		memory_bm_set_bit(free_pages_map, page_to_pfn(page));
}

static int swsusp_page_is_free(struct page *page)
{
	return free_pages_map ?
		memory_bm_test_bit(free_pages_map, page_to_pfn(page)) : 0;
}

void swsusp_unset_page_free(struct page *page)
{
	if (free_pages_map)
		memory_bm_clear_bit(free_pages_map, page_to_pfn(page));
}

static void swsusp_set_page_forbidden(struct page *page)
{
	if (forbidden_pages_map)
		memory_bm_set_bit(forbidden_pages_map, page_to_pfn(page));
}

int swsusp_page_is_forbidden(struct page *page)
{
	return forbidden_pages_map ?
		memory_bm_test_bit(forbidden_pages_map, page_to_pfn(page)) : 0;
}

static void swsusp_unset_page_forbidden(struct page *page)
{
	if (forbidden_pages_map)
		memory_bm_clear_bit(forbidden_pages_map, page_to_pfn(page));
}

/**
 *	mark_nosave_pages - set bits corresponding to the page frames the
 *	contents of which should not be saved in a given bitmap.
 */

static void mark_nosave_pages(struct memory_bitmap *bm)
{
	struct nosave_region *region;

	if (list_empty(&nosave_regions))
		return;

	list_for_each_entry(region, &nosave_regions, list) {
		unsigned long pfn;

		pr_debug("PM: Marking nosave pages: %016lx - %016lx\n",
				region->start_pfn << PAGE_SHIFT,
				region->end_pfn << PAGE_SHIFT);

		for (pfn = region->start_pfn; pfn < region->end_pfn; pfn++)
			if (pfn_valid(pfn))
				memory_bm_set_bit(bm, pfn);
	}
}

/**
 *	create_basic_memory_bitmaps - create bitmaps needed for marking page
 *	frames that should not be saved and free page frames.  The pointers
 *	forbidden_pages_map and free_pages_map are only modified if everything
 *	goes well, because we don't want the bits to be used before both bitmaps
 *	are set up.
 */

int create_basic_memory_bitmaps(void)
{
	struct memory_bitmap *bm1, *bm2;
	int error = 0;

	BUG_ON(forbidden_pages_map || free_pages_map);

	bm1 = kzalloc(sizeof(struct memory_bitmap), GFP_KERNEL);
	if (!bm1)
		return -ENOMEM;

	error = memory_bm_create(bm1, GFP_KERNEL, PG_ANY);
	if (error)
		goto Free_first_object;

	bm2 = kzalloc(sizeof(struct memory_bitmap), GFP_KERNEL);
	if (!bm2)
		goto Free_first_bitmap;

	error = memory_bm_create(bm2, GFP_KERNEL, PG_ANY);
	if (error)
		goto Free_second_object;

	forbidden_pages_map = bm1;
	free_pages_map = bm2;
	mark_nosave_pages(forbidden_pages_map);

	pr_debug("PM: Basic memory bitmaps created\n");

	return 0;

 Free_second_object:
	kfree(bm2);
 Free_first_bitmap:
 	memory_bm_free(bm1, PG_UNSAFE_CLEAR);
 Free_first_object:
	kfree(bm1);
	return -ENOMEM;
}

/**
 *	free_basic_memory_bitmaps - free memory bitmaps allocated by
 *	create_basic_memory_bitmaps().  The auxiliary pointers are necessary
 *	so that the bitmaps themselves are not referred to while they are being
 *	freed.
 */

void free_basic_memory_bitmaps(void)
{
	struct memory_bitmap *bm1, *bm2;

	BUG_ON(!(forbidden_pages_map && free_pages_map));

	bm1 = forbidden_pages_map;
	bm2 = free_pages_map;
	forbidden_pages_map = NULL;
	free_pages_map = NULL;
	memory_bm_free(bm1, PG_UNSAFE_CLEAR);
	kfree(bm1);
	memory_bm_free(bm2, PG_UNSAFE_CLEAR);
	kfree(bm2);

	pr_debug("PM: Basic memory bitmaps freed\n");
}

/**
 *	snapshot_additional_pages - estimate the number of additional pages
 *	be needed for setting up the suspend image data structures for given
 *	zone (usually the returned value is greater than the exact number)
 */

unsigned int snapshot_additional_pages(struct zone *zone)
{
	unsigned int res;

	res = DIV_ROUND_UP(zone->spanned_pages, BM_BITS_PER_BLOCK);
	res += DIV_ROUND_UP(res * sizeof(struct bm_block), PAGE_SIZE);
	return 2 * res;
}

#ifdef CONFIG_HIGHMEM
/**
 *	count_free_highmem_pages - compute the total number of free highmem
 *	pages, system-wide.
 */

static unsigned int count_free_highmem_pages(void)
{
	struct zone *zone;
	unsigned int cnt = 0;

	for_each_zone(zone)
		if (populated_zone(zone) && is_highmem(zone))
			cnt += zone_page_state(zone, NR_FREE_PAGES);

	return cnt;
}

/**
 *	saveable_highmem_page - Determine whether a highmem page should be
 *	included in the suspend image.
 *
 *	We should save the page if it isn't Nosave or NosaveFree, or Reserved,
 *	and it isn't a part of a free chunk of pages.
 */

struct page *saveable_highmem_page(unsigned long pfn)
{
	struct page *page;

	if (!pfn_valid(pfn))
		return NULL;

	page = pfn_to_page(pfn);

	BUG_ON(!PageHighMem(page));

	if (swsusp_page_is_forbidden(page) ||  swsusp_page_is_free(page) ||
	    PageReserved(page))
		return NULL;

	return page;
}

/**
 *	count_highmem_pages - compute the total number of saveable highmem
 *	pages.
 */

unsigned int count_highmem_pages(void)
{
	struct zone *zone;
	unsigned int n = 0;

	for_each_zone(zone) {
		unsigned long pfn, max_zone_pfn;

		if (!is_highmem(zone))
			continue;

		mark_free_pages(zone);
		max_zone_pfn = zone->zone_start_pfn + zone->spanned_pages;
		for (pfn = zone->zone_start_pfn; pfn < max_zone_pfn; pfn++)
			if (saveable_highmem_page(pfn))
				n++;
	}
	return n;
}
#else
<<<<<<< HEAD
static inline unsigned int count_highmem_pages(void) { return 0; }
=======
static inline void *saveable_highmem_page(unsigned long pfn) { return NULL; }
>>>>>>> 96b5a46e
#endif /* CONFIG_HIGHMEM */

/**
 *	saveable - Determine whether a non-highmem page should be included in
 *	the suspend image.
 *
 *	We should save the page if it isn't Nosave, and is not in the range
 *	of pages statically defined as 'unsaveable', and it isn't a part of
 *	a free chunk of pages.
 */

struct page *saveable_page(unsigned long pfn)
{
	struct page *page;

	if (!pfn_valid(pfn))
		return NULL;

	page = pfn_to_page(pfn);

	BUG_ON(PageHighMem(page));

	if (swsusp_page_is_forbidden(page) || swsusp_page_is_free(page))
		return NULL;

	if (PageReserved(page) && pfn_is_nosave(pfn))
		return NULL;

	return page;
}

/**
 *	count_data_pages - compute the total number of saveable non-highmem
 *	pages.
 */

unsigned int count_data_pages(void)
{
	struct zone *zone;
	unsigned long pfn, max_zone_pfn;
	unsigned int n = 0;

	for_each_zone(zone) {
		if (is_highmem(zone))
			continue;

		mark_free_pages(zone);
		max_zone_pfn = zone->zone_start_pfn + zone->spanned_pages;
		for (pfn = zone->zone_start_pfn; pfn < max_zone_pfn; pfn++)
			if(saveable_page(pfn))
				n++;
	}
	return n;
}

/* This is needed, because copy_page and memcpy are not usable for copying
 * task structs.
 */
static inline void do_copy_page(long *dst, long *src)
{
	int n;

	for (n = PAGE_SIZE / sizeof(long); n; n--)
		*dst++ = *src++;
}

#ifdef CONFIG_HIGHMEM
static inline struct page *
page_is_saveable(struct zone *zone, unsigned long pfn)
{
	return is_highmem(zone) ?
			saveable_highmem_page(pfn) : saveable_page(pfn);
}

static inline void
copy_data_page(unsigned long dst_pfn, unsigned long src_pfn)
{
	struct page *s_page, *d_page;
	void *src, *dst;

	s_page = pfn_to_page(src_pfn);
	d_page = pfn_to_page(dst_pfn);
	if (PageHighMem(s_page)) {
		src = kmap_atomic(s_page, KM_USER0);
		dst = kmap_atomic(d_page, KM_USER1);
		do_copy_page(dst, src);
		kunmap_atomic(src, KM_USER0);
		kunmap_atomic(dst, KM_USER1);
	} else {
		src = page_address(s_page);
		if (PageHighMem(d_page)) {
			/* Page pointed to by src may contain some kernel
			 * data modified by kmap_atomic()
			 */
			do_copy_page(buffer, src);
			dst = kmap_atomic(pfn_to_page(dst_pfn), KM_USER0);
			memcpy(dst, buffer, PAGE_SIZE);
			kunmap_atomic(dst, KM_USER0);
		} else {
			dst = page_address(d_page);
			do_copy_page(dst, src);
		}
	}
}
#else
#define page_is_saveable(zone, pfn)	saveable_page(pfn)

static inline void
copy_data_page(unsigned long dst_pfn, unsigned long src_pfn)
{
	do_copy_page(page_address(pfn_to_page(dst_pfn)),
			page_address(pfn_to_page(src_pfn)));
}
#endif /* CONFIG_HIGHMEM */

static void
copy_data_pages(struct memory_bitmap *copy_bm, struct memory_bitmap *orig_bm)
{
	struct zone *zone;
	unsigned long pfn;

	for_each_zone(zone) {
		unsigned long max_zone_pfn;

		mark_free_pages(zone);
		max_zone_pfn = zone->zone_start_pfn + zone->spanned_pages;
		for (pfn = zone->zone_start_pfn; pfn < max_zone_pfn; pfn++)
			if (page_is_saveable(zone, pfn))
				memory_bm_set_bit(orig_bm, pfn);
	}
	memory_bm_position_reset(orig_bm);
	memory_bm_position_reset(copy_bm);
	for(;;) {
		pfn = memory_bm_next_pfn(orig_bm);
		if (unlikely(pfn == BM_END_OF_MAP))
			break;
		copy_data_page(memory_bm_next_pfn(copy_bm), pfn);
	}
}

/* Total number of image pages */
static unsigned int nr_copy_pages;
/* Number of pages needed for saving the original pfns of the image pages */
static unsigned int nr_meta_pages;

/**
 *	swsusp_free - free pages allocated for the suspend.
 *
 *	Suspend pages are alocated before the atomic copy is made, so we
 *	need to release them after the resume.
 */

void swsusp_free(void)
{
	struct zone *zone;
	unsigned long pfn, max_zone_pfn;

	for_each_zone(zone) {
		max_zone_pfn = zone->zone_start_pfn + zone->spanned_pages;
		for (pfn = zone->zone_start_pfn; pfn < max_zone_pfn; pfn++)
			if (pfn_valid(pfn)) {
				struct page *page = pfn_to_page(pfn);

				if (swsusp_page_is_forbidden(page) &&
				    swsusp_page_is_free(page)) {
					swsusp_unset_page_forbidden(page);
					swsusp_unset_page_free(page);
					__free_page(page);
				}
			}
	}
	nr_copy_pages = 0;
	nr_meta_pages = 0;
	restore_pblist = NULL;
	buffer = NULL;
}

#ifdef CONFIG_HIGHMEM
/**
  *	count_pages_for_highmem - compute the number of non-highmem pages
  *	that will be necessary for creating copies of highmem pages.
  */

static unsigned int count_pages_for_highmem(unsigned int nr_highmem)
{
	unsigned int free_highmem = count_free_highmem_pages();

	if (free_highmem >= nr_highmem)
		nr_highmem = 0;
	else
		nr_highmem -= free_highmem;

	return nr_highmem;
}
#else
static unsigned int
count_pages_for_highmem(unsigned int nr_highmem) { return 0; }
#endif /* CONFIG_HIGHMEM */

/**
 *	enough_free_mem - Make sure we have enough free memory for the
 *	snapshot image.
 */

static int enough_free_mem(unsigned int nr_pages, unsigned int nr_highmem)
{
	struct zone *zone;
	unsigned int free = 0, meta = 0;

	for_each_zone(zone) {
		meta += snapshot_additional_pages(zone);
		if (!is_highmem(zone))
			free += zone_page_state(zone, NR_FREE_PAGES);
	}

	nr_pages += count_pages_for_highmem(nr_highmem);
	pr_debug("PM: Normal pages needed: %u + %u + %u, available pages: %u\n",
		nr_pages, PAGES_FOR_IO, meta, free);

	return free > nr_pages + PAGES_FOR_IO + meta;
}

#ifdef CONFIG_HIGHMEM
/**
 *	get_highmem_buffer - if there are some highmem pages in the suspend
 *	image, we may need the buffer to copy them and/or load their data.
 */

static inline int get_highmem_buffer(int safe_needed)
{
	buffer = get_image_page(GFP_ATOMIC | __GFP_COLD, safe_needed);
	return buffer ? 0 : -ENOMEM;
}

/**
 *	alloc_highmem_image_pages - allocate some highmem pages for the image.
 *	Try to allocate as many pages as needed, but if the number of free
 *	highmem pages is lesser than that, allocate them all.
 */

static inline unsigned int
alloc_highmem_image_pages(struct memory_bitmap *bm, unsigned int nr_highmem)
{
	unsigned int to_alloc = count_free_highmem_pages();

	if (to_alloc > nr_highmem)
		to_alloc = nr_highmem;

	nr_highmem -= to_alloc;
	while (to_alloc-- > 0) {
		struct page *page;

		page = alloc_image_page(__GFP_HIGHMEM);
		memory_bm_set_bit(bm, page_to_pfn(page));
	}
	return nr_highmem;
}
#else
static inline int get_highmem_buffer(int safe_needed) { return 0; }

static inline unsigned int
alloc_highmem_image_pages(struct memory_bitmap *bm, unsigned int n) { return 0; }
#endif /* CONFIG_HIGHMEM */

/**
 *	swsusp_alloc - allocate memory for the suspend image
 *
 *	We first try to allocate as many highmem pages as there are
 *	saveable highmem pages in the system.  If that fails, we allocate
 *	non-highmem pages for the copies of the remaining highmem ones.
 *
 *	In this approach it is likely that the copies of highmem pages will
 *	also be located in the high memory, because of the way in which
 *	copy_data_pages() works.
 */

static int
swsusp_alloc(struct memory_bitmap *orig_bm, struct memory_bitmap *copy_bm,
		unsigned int nr_pages, unsigned int nr_highmem)
{
	int error;

	error = memory_bm_create(orig_bm, GFP_ATOMIC | __GFP_COLD, PG_ANY);
	if (error)
		goto Free;

	error = memory_bm_create(copy_bm, GFP_ATOMIC | __GFP_COLD, PG_ANY);
	if (error)
		goto Free;

	if (nr_highmem > 0) {
		error = get_highmem_buffer(PG_ANY);
		if (error)
			goto Free;

		nr_pages += alloc_highmem_image_pages(copy_bm, nr_highmem);
	}
	while (nr_pages-- > 0) {
		struct page *page = alloc_image_page(GFP_ATOMIC | __GFP_COLD);

		if (!page)
			goto Free;

		memory_bm_set_bit(copy_bm, page_to_pfn(page));
	}
	return 0;

 Free:
	swsusp_free();
	return -ENOMEM;
}

/* Memory bitmap used for marking saveable pages (during suspend) or the
 * suspend image pages (during resume)
 */
static struct memory_bitmap orig_bm;
/* Memory bitmap used on suspend for marking allocated pages that will contain
 * the copies of saveable pages.  During resume it is initially used for
 * marking the suspend image pages, but then its set bits are duplicated in
 * @orig_bm and it is released.  Next, on systems with high memory, it may be
 * used for marking "safe" highmem pages, but it has to be reinitialized for
 * this purpose.
 */
static struct memory_bitmap copy_bm;

asmlinkage int swsusp_save(void)
{
	unsigned int nr_pages, nr_highmem;

<<<<<<< HEAD
#ifdef CONFIG_TOI
	if (toi_running)
		return toi_post_context_save();
#endif

	printk("swsusp: critical section: \n");
=======
	printk(KERN_INFO "PM: Creating hibernation image: \n");
>>>>>>> 96b5a46e

	drain_local_pages(NULL);
	nr_pages = count_data_pages();
	nr_highmem = count_highmem_pages();
	printk(KERN_INFO "PM: Need to copy %u pages\n", nr_pages + nr_highmem);

	if (!enough_free_mem(nr_pages, nr_highmem)) {
		printk(KERN_ERR "PM: Not enough free memory\n");
		return -ENOMEM;
	}

	if (swsusp_alloc(&orig_bm, &copy_bm, nr_pages, nr_highmem)) {
		printk(KERN_ERR "PM: Memory allocation failed\n");
		return -ENOMEM;
	}

	/* During allocating of suspend pagedir, new cold pages may appear.
	 * Kill them.
	 */
	drain_local_pages(NULL);
	copy_data_pages(&copy_bm, &orig_bm);

	/*
	 * End of critical section. From now on, we can write to memory,
	 * but we should not touch disk. This specially means we must _not_
	 * touch swap space! Except we must write out our image of course.
	 */

	nr_pages += nr_highmem;
	nr_copy_pages = nr_pages;
	nr_meta_pages = DIV_ROUND_UP(nr_pages * sizeof(long), PAGE_SIZE);

	printk(KERN_INFO "PM: Hibernation image created (%d pages copied)\n",
		nr_pages);

	return 0;
}

#ifndef CONFIG_ARCH_HIBERNATION_HEADER
int init_swsusp_header_complete(struct swsusp_info *info)
{
	memcpy(&info->uts, init_utsname(), sizeof(struct new_utsname));
	info->version_code = LINUX_VERSION_CODE;
	return 0;
}

char *check_swsusp_image_kernel(struct swsusp_info *info)
{
	if (info->version_code != LINUX_VERSION_CODE)
		return "kernel version";
	if (strcmp(info->uts.sysname,init_utsname()->sysname))
		return "system type";
	if (strcmp(info->uts.release,init_utsname()->release))
		return "kernel release";
	if (strcmp(info->uts.version,init_utsname()->version))
		return "version";
	if (strcmp(info->uts.machine,init_utsname()->machine))
		return "machine";
	return NULL;
}
EXPORT_SYMBOL_GPL(check_swsusp_image_kernel);
#endif /* CONFIG_ARCH_HIBERNATION_HEADER */

<<<<<<< HEAD
int init_swsusp_header(struct swsusp_info *info)
=======
unsigned long snapshot_get_image_size(void)
{
	return nr_copy_pages + nr_meta_pages + 1;
}

static int init_header(struct swsusp_info *info)
>>>>>>> 96b5a46e
{
	memset(info, 0, sizeof(struct swsusp_info));
	info->num_physpages = num_physpages;
	info->image_pages = nr_copy_pages;
	info->pages = snapshot_get_image_size();
	info->size = info->pages;
	info->size <<= PAGE_SHIFT;
	return init_swsusp_header_complete(info);
}

/**
 *	pack_pfns - pfns corresponding to the set bits found in the bitmap @bm
 *	are stored in the array @buf[] (1 page at a time)
 */

static inline void
pack_pfns(unsigned long *buf, struct memory_bitmap *bm)
{
	int j;

	for (j = 0; j < PAGE_SIZE / sizeof(long); j++) {
		buf[j] = memory_bm_next_pfn(bm);
		if (unlikely(buf[j] == BM_END_OF_MAP))
			break;
	}
}

/**
 *	snapshot_read_next - used for reading the system memory snapshot.
 *
 *	On the first call to it @handle should point to a zeroed
 *	snapshot_handle structure.  The structure gets updated and a pointer
 *	to it should be passed to this function every next time.
 *
 *	The @count parameter should contain the number of bytes the caller
 *	wants to read from the snapshot.  It must not be zero.
 *
 *	On success the function returns a positive number.  Then, the caller
 *	is allowed to read up to the returned number of bytes from the memory
 *	location computed by the data_of() macro.  The number returned
 *	may be smaller than @count, but this only happens if the read would
 *	cross a page boundary otherwise.
 *
 *	The function returns 0 to indicate the end of data stream condition,
 *	and a negative number is returned on error.  In such cases the
 *	structure pointed to by @handle is not updated and should not be used
 *	any more.
 */

int snapshot_read_next(struct snapshot_handle *handle, size_t count)
{
	if (handle->cur > nr_meta_pages + nr_copy_pages)
		return 0;

	if (!buffer) {
		/* This makes the buffer be freed by swsusp_free() */
		buffer = get_image_page(GFP_ATOMIC, PG_ANY);
		if (!buffer)
			return -ENOMEM;
	}
	if (!handle->offset) {
		int error;

		error = init_swsusp_header((struct swsusp_info *)buffer);
		if (error)
			return error;
		handle->buffer = buffer;
		memory_bm_position_reset(&orig_bm);
		memory_bm_position_reset(&copy_bm);
	}
	if (handle->prev < handle->cur) {
		if (handle->cur <= nr_meta_pages) {
			memset(buffer, 0, PAGE_SIZE);
			pack_pfns(buffer, &orig_bm);
		} else {
			struct page *page;

			page = pfn_to_page(memory_bm_next_pfn(&copy_bm));
			if (PageHighMem(page)) {
				/* Highmem pages are copied to the buffer,
				 * because we can't return with a kmapped
				 * highmem page (we may not be called again).
				 */
				void *kaddr;

				kaddr = kmap_atomic(page, KM_USER0);
				memcpy(buffer, kaddr, PAGE_SIZE);
				kunmap_atomic(kaddr, KM_USER0);
				handle->buffer = buffer;
			} else {
				handle->buffer = page_address(page);
			}
		}
		handle->prev = handle->cur;
	}
	handle->buf_offset = handle->cur_offset;
	if (handle->cur_offset + count >= PAGE_SIZE) {
		count = PAGE_SIZE - handle->cur_offset;
		handle->cur_offset = 0;
		handle->cur++;
	} else {
		handle->cur_offset += count;
	}
	handle->offset += count;
	return count;
}

/**
 *	mark_unsafe_pages - mark the pages that cannot be used for storing
 *	the image during resume, because they conflict with the pages that
 *	had been used before suspend
 */

static int mark_unsafe_pages(struct memory_bitmap *bm)
{
	struct zone *zone;
	unsigned long pfn, max_zone_pfn;

	/* Clear page flags */
	for_each_zone(zone) {
		max_zone_pfn = zone->zone_start_pfn + zone->spanned_pages;
		for (pfn = zone->zone_start_pfn; pfn < max_zone_pfn; pfn++)
			if (pfn_valid(pfn))
				swsusp_unset_page_free(pfn_to_page(pfn));
	}

	/* Mark pages that correspond to the "original" pfns as "unsafe" */
	memory_bm_position_reset(bm);
	do {
		pfn = memory_bm_next_pfn(bm);
		if (likely(pfn != BM_END_OF_MAP)) {
			if (likely(pfn_valid(pfn)))
				swsusp_set_page_free(pfn_to_page(pfn));
			else
				return -EFAULT;
		}
	} while (pfn != BM_END_OF_MAP);

	allocated_unsafe_pages = 0;

	return 0;
}

static void
duplicate_memory_bitmap(struct memory_bitmap *dst, struct memory_bitmap *src)
{
	unsigned long pfn;

	memory_bm_position_reset(src);
	pfn = memory_bm_next_pfn(src);
	while (pfn != BM_END_OF_MAP) {
		memory_bm_set_bit(dst, pfn);
		pfn = memory_bm_next_pfn(src);
	}
}

static int check_header(struct swsusp_info *info)
{
	char *reason;

	reason = check_swsusp_image_kernel(info);
	if (!reason && info->num_physpages != num_physpages)
		reason = "memory size";
	if (reason) {
		printk(KERN_ERR "PM: Image mismatch: %s\n", reason);
		return -EPERM;
	}
	return 0;
}

/**
 *	load header - check the image header and copy data from it
 */

static int
load_header(struct swsusp_info *info)
{
	int error;

	restore_pblist = NULL;
	error = check_header(info);
	if (!error) {
		nr_copy_pages = info->image_pages;
		nr_meta_pages = info->pages - info->image_pages - 1;
	}
	return error;
}

/**
 *	unpack_orig_pfns - for each element of @buf[] (1 page at a time) set
 *	the corresponding bit in the memory bitmap @bm
 */

static inline void
unpack_orig_pfns(unsigned long *buf, struct memory_bitmap *bm)
{
	int j;

	for (j = 0; j < PAGE_SIZE / sizeof(long); j++) {
		if (unlikely(buf[j] == BM_END_OF_MAP))
			break;

		memory_bm_set_bit(bm, buf[j]);
	}
}

/* List of "safe" pages that may be used to store data loaded from the suspend
 * image
 */
static struct linked_page *safe_pages_list;

#ifdef CONFIG_HIGHMEM
/* struct highmem_pbe is used for creating the list of highmem pages that
 * should be restored atomically during the resume from disk, because the page
 * frames they have occupied before the suspend are in use.
 */
struct highmem_pbe {
	struct page *copy_page;	/* data is here now */
	struct page *orig_page;	/* data was here before the suspend */
	struct highmem_pbe *next;
};

/* List of highmem PBEs needed for restoring the highmem pages that were
 * allocated before the suspend and included in the suspend image, but have
 * also been allocated by the "resume" kernel, so their contents cannot be
 * written directly to their "original" page frames.
 */
static struct highmem_pbe *highmem_pblist;

/**
 *	count_highmem_image_pages - compute the number of highmem pages in the
 *	suspend image.  The bits in the memory bitmap @bm that correspond to the
 *	image pages are assumed to be set.
 */

static unsigned int count_highmem_image_pages(struct memory_bitmap *bm)
{
	unsigned long pfn;
	unsigned int cnt = 0;

	memory_bm_position_reset(bm);
	pfn = memory_bm_next_pfn(bm);
	while (pfn != BM_END_OF_MAP) {
		if (PageHighMem(pfn_to_page(pfn)))
			cnt++;

		pfn = memory_bm_next_pfn(bm);
	}
	return cnt;
}

/**
 *	prepare_highmem_image - try to allocate as many highmem pages as
 *	there are highmem image pages (@nr_highmem_p points to the variable
 *	containing the number of highmem image pages).  The pages that are
 *	"safe" (ie. will not be overwritten when the suspend image is
 *	restored) have the corresponding bits set in @bm (it must be
 *	unitialized).
 *
 *	NOTE: This function should not be called if there are no highmem
 *	image pages.
 */

static unsigned int safe_highmem_pages;

static struct memory_bitmap *safe_highmem_bm;

static int
prepare_highmem_image(struct memory_bitmap *bm, unsigned int *nr_highmem_p)
{
	unsigned int to_alloc;

	if (memory_bm_create(bm, GFP_ATOMIC, PG_SAFE))
		return -ENOMEM;

	if (get_highmem_buffer(PG_SAFE))
		return -ENOMEM;

	to_alloc = count_free_highmem_pages();
	if (to_alloc > *nr_highmem_p)
		to_alloc = *nr_highmem_p;
	else
		*nr_highmem_p = to_alloc;

	safe_highmem_pages = 0;
	while (to_alloc-- > 0) {
		struct page *page;

		page = alloc_page(__GFP_HIGHMEM);
		if (!swsusp_page_is_free(page)) {
			/* The page is "safe", set its bit the bitmap */
			memory_bm_set_bit(bm, page_to_pfn(page));
			safe_highmem_pages++;
		}
		/* Mark the page as allocated */
		swsusp_set_page_forbidden(page);
		swsusp_set_page_free(page);
	}
	memory_bm_position_reset(bm);
	safe_highmem_bm = bm;
	return 0;
}

/**
 *	get_highmem_page_buffer - for given highmem image page find the buffer
 *	that suspend_write_next() should set for its caller to write to.
 *
 *	If the page is to be saved to its "original" page frame or a copy of
 *	the page is to be made in the highmem, @buffer is returned.  Otherwise,
 *	the copy of the page is to be made in normal memory, so the address of
 *	the copy is returned.
 *
 *	If @buffer is returned, the caller of suspend_write_next() will write
 *	the page's contents to @buffer, so they will have to be copied to the
 *	right location on the next call to suspend_write_next() and it is done
 *	with the help of copy_last_highmem_page().  For this purpose, if
 *	@buffer is returned, @last_highmem page is set to the page to which
 *	the data will have to be copied from @buffer.
 */

static struct page *last_highmem_page;

static void *
get_highmem_page_buffer(struct page *page, struct chain_allocator *ca)
{
	struct highmem_pbe *pbe;
	void *kaddr;

	if (swsusp_page_is_forbidden(page) && swsusp_page_is_free(page)) {
		/* We have allocated the "original" page frame and we can
		 * use it directly to store the loaded page.
		 */
		last_highmem_page = page;
		return buffer;
	}
	/* The "original" page frame has not been allocated and we have to
	 * use a "safe" page frame to store the loaded page.
	 */
	pbe = chain_alloc(ca, sizeof(struct highmem_pbe));
	if (!pbe) {
		swsusp_free();
		return NULL;
	}
	pbe->orig_page = page;
	if (safe_highmem_pages > 0) {
		struct page *tmp;

		/* Copy of the page will be stored in high memory */
		kaddr = buffer;
		tmp = pfn_to_page(memory_bm_next_pfn(safe_highmem_bm));
		safe_highmem_pages--;
		last_highmem_page = tmp;
		pbe->copy_page = tmp;
	} else {
		/* Copy of the page will be stored in normal memory */
		kaddr = safe_pages_list;
		safe_pages_list = safe_pages_list->next;
		pbe->copy_page = virt_to_page(kaddr);
	}
	pbe->next = highmem_pblist;
	highmem_pblist = pbe;
	return kaddr;
}

/**
 *	copy_last_highmem_page - copy the contents of a highmem image from
 *	@buffer, where the caller of snapshot_write_next() has place them,
 *	to the right location represented by @last_highmem_page .
 */

static void copy_last_highmem_page(void)
{
	if (last_highmem_page) {
		void *dst;

		dst = kmap_atomic(last_highmem_page, KM_USER0);
		memcpy(dst, buffer, PAGE_SIZE);
		kunmap_atomic(dst, KM_USER0);
		last_highmem_page = NULL;
	}
}

static inline int last_highmem_page_copied(void)
{
	return !last_highmem_page;
}

static inline void free_highmem_data(void)
{
	if (safe_highmem_bm)
		memory_bm_free(safe_highmem_bm, PG_UNSAFE_CLEAR);

	if (buffer)
		free_image_page(buffer, PG_UNSAFE_CLEAR);
}
#else
static inline int get_safe_write_buffer(void) { return 0; }

static unsigned int
count_highmem_image_pages(struct memory_bitmap *bm) { return 0; }

static inline int
prepare_highmem_image(struct memory_bitmap *bm, unsigned int *nr_highmem_p)
{
	return 0;
}

static inline void *
get_highmem_page_buffer(struct page *page, struct chain_allocator *ca)
{
	return NULL;
}

static inline void copy_last_highmem_page(void) {}
static inline int last_highmem_page_copied(void) { return 1; }
static inline void free_highmem_data(void) {}
#endif /* CONFIG_HIGHMEM */

/**
 *	prepare_image - use the memory bitmap @bm to mark the pages that will
 *	be overwritten in the process of restoring the system memory state
 *	from the suspend image ("unsafe" pages) and allocate memory for the
 *	image.
 *
 *	The idea is to allocate a new memory bitmap first and then allocate
 *	as many pages as needed for the image data, but not to assign these
 *	pages to specific tasks initially.  Instead, we just mark them as
 *	allocated and create a lists of "safe" pages that will be used
 *	later.  On systems with high memory a list of "safe" highmem pages is
 *	also created.
 */

#define PBES_PER_LINKED_PAGE	(LINKED_PAGE_DATA_SIZE / sizeof(struct pbe))

static int
prepare_image(struct memory_bitmap *new_bm, struct memory_bitmap *bm)
{
	unsigned int nr_pages, nr_highmem;
	struct linked_page *sp_list, *lp;
	int error;

	/* If there is no highmem, the buffer will not be necessary */
	free_image_page(buffer, PG_UNSAFE_CLEAR);
	buffer = NULL;

	nr_highmem = count_highmem_image_pages(bm);
	error = mark_unsafe_pages(bm);
	if (error)
		goto Free;

	error = memory_bm_create(new_bm, GFP_ATOMIC, PG_SAFE);
	if (error)
		goto Free;

	duplicate_memory_bitmap(new_bm, bm);
	memory_bm_free(bm, PG_UNSAFE_KEEP);
	if (nr_highmem > 0) {
		error = prepare_highmem_image(bm, &nr_highmem);
		if (error)
			goto Free;
	}
	/* Reserve some safe pages for potential later use.
	 *
	 * NOTE: This way we make sure there will be enough safe pages for the
	 * chain_alloc() in get_buffer().  It is a bit wasteful, but
	 * nr_copy_pages cannot be greater than 50% of the memory anyway.
	 */
	sp_list = NULL;
	/* nr_copy_pages cannot be lesser than allocated_unsafe_pages */
	nr_pages = nr_copy_pages - nr_highmem - allocated_unsafe_pages;
	nr_pages = DIV_ROUND_UP(nr_pages, PBES_PER_LINKED_PAGE);
	while (nr_pages > 0) {
		lp = get_image_page(GFP_ATOMIC, PG_SAFE);
		if (!lp) {
			error = -ENOMEM;
			goto Free;
		}
		lp->next = sp_list;
		sp_list = lp;
		nr_pages--;
	}
	/* Preallocate memory for the image */
	safe_pages_list = NULL;
	nr_pages = nr_copy_pages - nr_highmem - allocated_unsafe_pages;
	while (nr_pages > 0) {
		lp = (struct linked_page *)get_zeroed_page(GFP_ATOMIC);
		if (!lp) {
			error = -ENOMEM;
			goto Free;
		}
		if (!swsusp_page_is_free(virt_to_page(lp))) {
			/* The page is "safe", add it to the list */
			lp->next = safe_pages_list;
			safe_pages_list = lp;
		}
		/* Mark the page as allocated */
		swsusp_set_page_forbidden(virt_to_page(lp));
		swsusp_set_page_free(virt_to_page(lp));
		nr_pages--;
	}
	/* Free the reserved safe pages so that chain_alloc() can use them */
	while (sp_list) {
		lp = sp_list->next;
		free_image_page(sp_list, PG_UNSAFE_CLEAR);
		sp_list = lp;
	}
	return 0;

 Free:
	swsusp_free();
	return error;
}

/**
 *	get_buffer - compute the address that snapshot_write_next() should
 *	set for its caller to write to.
 */

static void *get_buffer(struct memory_bitmap *bm, struct chain_allocator *ca)
{
	struct pbe *pbe;
	struct page *page = pfn_to_page(memory_bm_next_pfn(bm));

	if (PageHighMem(page))
		return get_highmem_page_buffer(page, ca);

	if (swsusp_page_is_forbidden(page) && swsusp_page_is_free(page))
		/* We have allocated the "original" page frame and we can
		 * use it directly to store the loaded page.
		 */
		return page_address(page);

	/* The "original" page frame has not been allocated and we have to
	 * use a "safe" page frame to store the loaded page.
	 */
	pbe = chain_alloc(ca, sizeof(struct pbe));
	if (!pbe) {
		swsusp_free();
		return NULL;
	}
	pbe->orig_address = page_address(page);
	pbe->address = safe_pages_list;
	safe_pages_list = safe_pages_list->next;
	pbe->next = restore_pblist;
	restore_pblist = pbe;
	return pbe->address;
}

/**
 *	snapshot_write_next - used for writing the system memory snapshot.
 *
 *	On the first call to it @handle should point to a zeroed
 *	snapshot_handle structure.  The structure gets updated and a pointer
 *	to it should be passed to this function every next time.
 *
 *	The @count parameter should contain the number of bytes the caller
 *	wants to write to the image.  It must not be zero.
 *
 *	On success the function returns a positive number.  Then, the caller
 *	is allowed to write up to the returned number of bytes to the memory
 *	location computed by the data_of() macro.  The number returned
 *	may be smaller than @count, but this only happens if the write would
 *	cross a page boundary otherwise.
 *
 *	The function returns 0 to indicate the "end of file" condition,
 *	and a negative number is returned on error.  In such cases the
 *	structure pointed to by @handle is not updated and should not be used
 *	any more.
 */

int snapshot_write_next(struct snapshot_handle *handle, size_t count)
{
	static struct chain_allocator ca;
	int error = 0;

	/* Check if we have already loaded the entire image */
	if (handle->prev && handle->cur > nr_meta_pages + nr_copy_pages)
		return 0;

	if (handle->offset == 0) {
		if (!buffer)
			/* This makes the buffer be freed by swsusp_free() */
			buffer = get_image_page(GFP_ATOMIC, PG_ANY);

		if (!buffer)
			return -ENOMEM;

		handle->buffer = buffer;
	}
	handle->sync_read = 1;
	if (handle->prev < handle->cur) {
		if (handle->prev == 0) {
			error = load_header(buffer);
			if (error)
				return error;

			error = memory_bm_create(&copy_bm, GFP_ATOMIC, PG_ANY);
			if (error)
				return error;

		} else if (handle->prev <= nr_meta_pages) {
			unpack_orig_pfns(buffer, &copy_bm);
			if (handle->prev == nr_meta_pages) {
				error = prepare_image(&orig_bm, &copy_bm);
				if (error)
					return error;

				chain_init(&ca, GFP_ATOMIC, PG_SAFE);
				memory_bm_position_reset(&orig_bm);
				restore_pblist = NULL;
				handle->buffer = get_buffer(&orig_bm, &ca);
				handle->sync_read = 0;
				if (!handle->buffer)
					return -ENOMEM;
			}
		} else {
			copy_last_highmem_page();
			handle->buffer = get_buffer(&orig_bm, &ca);
			if (handle->buffer != buffer)
				handle->sync_read = 0;
		}
		handle->prev = handle->cur;
	}
	handle->buf_offset = handle->cur_offset;
	if (handle->cur_offset + count >= PAGE_SIZE) {
		count = PAGE_SIZE - handle->cur_offset;
		handle->cur_offset = 0;
		handle->cur++;
	} else {
		handle->cur_offset += count;
	}
	handle->offset += count;
	return count;
}

/**
 *	snapshot_write_finalize - must be called after the last call to
 *	snapshot_write_next() in case the last page in the image happens
 *	to be a highmem page and its contents should be stored in the
 *	highmem.  Additionally, it releases the memory that will not be
 *	used any more.
 */

void snapshot_write_finalize(struct snapshot_handle *handle)
{
	copy_last_highmem_page();
	/* Free only if we have loaded the image entirely */
	if (handle->prev && handle->cur > nr_meta_pages + nr_copy_pages) {
		memory_bm_free(&orig_bm, PG_UNSAFE_CLEAR);
		free_highmem_data();
	}
}

int snapshot_image_loaded(struct snapshot_handle *handle)
{
	return !(!nr_copy_pages || !last_highmem_page_copied() ||
			handle->cur <= nr_meta_pages + nr_copy_pages);
}

#ifdef CONFIG_HIGHMEM
/* Assumes that @buf is ready and points to a "safe" page */
static inline void
swap_two_pages_data(struct page *p1, struct page *p2, void *buf)
{
	void *kaddr1, *kaddr2;

	kaddr1 = kmap_atomic(p1, KM_USER0);
	kaddr2 = kmap_atomic(p2, KM_USER1);
	memcpy(buf, kaddr1, PAGE_SIZE);
	memcpy(kaddr1, kaddr2, PAGE_SIZE);
	memcpy(kaddr2, buf, PAGE_SIZE);
	kunmap_atomic(kaddr1, KM_USER0);
	kunmap_atomic(kaddr2, KM_USER1);
}

/**
 *	restore_highmem - for each highmem page that was allocated before
 *	the suspend and included in the suspend image, and also has been
 *	allocated by the "resume" kernel swap its current (ie. "before
 *	resume") contents with the previous (ie. "before suspend") one.
 *
 *	If the resume eventually fails, we can call this function once
 *	again and restore the "before resume" highmem state.
 */

int restore_highmem(void)
{
	struct highmem_pbe *pbe = highmem_pblist;
	void *buf;

	if (!pbe)
		return 0;

	buf = get_image_page(GFP_ATOMIC, PG_SAFE);
	if (!buf)
		return -ENOMEM;

	while (pbe) {
		swap_two_pages_data(pbe->copy_page, pbe->orig_page, buf);
		pbe = pbe->next;
	}
	free_image_page(buf, PG_UNSAFE_CLEAR);
	return 0;
}
#endif /* CONFIG_HIGHMEM */<|MERGE_RESOLUTION|>--- conflicted
+++ resolved
@@ -873,12 +873,6 @@
 	}
 	return n;
 }
-#else
-<<<<<<< HEAD
-static inline unsigned int count_highmem_pages(void) { return 0; }
-=======
-static inline void *saveable_highmem_page(unsigned long pfn) { return NULL; }
->>>>>>> 96b5a46e
 #endif /* CONFIG_HIGHMEM */
 
 /**
@@ -1208,16 +1202,12 @@
 {
 	unsigned int nr_pages, nr_highmem;
 
-<<<<<<< HEAD
 #ifdef CONFIG_TOI
 	if (toi_running)
 		return toi_post_context_save();
 #endif
 
-	printk("swsusp: critical section: \n");
-=======
 	printk(KERN_INFO "PM: Creating hibernation image: \n");
->>>>>>> 96b5a46e
 
 	drain_local_pages(NULL);
 	nr_pages = count_data_pages();
@@ -1281,16 +1271,12 @@
 EXPORT_SYMBOL_GPL(check_swsusp_image_kernel);
 #endif /* CONFIG_ARCH_HIBERNATION_HEADER */
 
-<<<<<<< HEAD
+unsigned long snapshot_get_image_size(void)
+{
+	return nr_copy_pages + nr_meta_pages + 1;
+}
+
 int init_swsusp_header(struct swsusp_info *info)
-=======
-unsigned long snapshot_get_image_size(void)
-{
-	return nr_copy_pages + nr_meta_pages + 1;
-}
-
-static int init_header(struct swsusp_info *info)
->>>>>>> 96b5a46e
 {
 	memset(info, 0, sizeof(struct swsusp_info));
 	info->num_physpages = num_physpages;
