--- conflicted
+++ resolved
@@ -34,11 +34,7 @@
 /**
  * free_pbe_list - free page backup entries used by the atomic copy code.
  * @list:	List to free.
-<<<<<<< HEAD
- * @highmem:	If the list is in highmem.
-=======
  * @highmem:	Whether the list is in highmem.
->>>>>>> 945a2b5d
  *
  * Normally, this function isn't used. If, however, we need to abort before
  * doing the atomic copy, we use this to free the pbes previously allocated.
@@ -84,11 +80,7 @@
 }
 
 /**
-<<<<<<< HEAD
- * copyback_post - ost atomic-restore actions
-=======
  * copyback_post - post atomic-restore actions
->>>>>>> 945a2b5d
  *
  * After doing the atomic restore, we have a few more things to do:
  *	1) We want to retain some values across the restore, so we now copy
@@ -307,11 +299,8 @@
 
 /**
  * toi_go_atomic - do the actual atomic copy/restore
-<<<<<<< HEAD
-=======
  * @state:		The state to use for device_suspend & power_down calls.
  * @suspend_time: 	Whether we're suspending or resuming.
->>>>>>> 945a2b5d
  **/
 int toi_go_atomic(pm_message_t state, int suspend_time)
 {
@@ -380,12 +369,9 @@
 
 /**
  * toi_end_atomic - post atomic copy/restore routines
-<<<<<<< HEAD
-=======
  * @stage:		What step to start at.
  * @suspend_time:	Whether we're suspending or resuming.
  * @error:		Whether we're recovering from an error.
->>>>>>> 945a2b5d
  **/
 void toi_end_atomic(int stage, int suspend_time, int error)
 {
