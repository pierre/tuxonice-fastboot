--- conflicted
+++ resolved
@@ -123,11 +123,6 @@
 
 /**
  * do_bio_wait - wait for some TuxOnIce I/O to complete
-<<<<<<< HEAD
- *
- * Submit any I/O that's batched up (if we're not already doing
- * that, schedule and clean up whatever we can.
-=======
  * @reason: The array index of the reason we're waiting.
  *
  * Wait for a particular page of I/O if we're after a particular page.
@@ -136,7 +131,6 @@
  * to submit more I/O.
  *
  * If we wait, we also update our statistics regarding why we waited.
->>>>>>> 945a2b5d
  **/
 static void do_bio_wait(int reason)
 {
@@ -841,12 +835,8 @@
 }
 
 /**
-<<<<<<< HEAD
- * toi_bio_get_next_page_read - read a disk page with readahead
-=======
  * toi_bio_get_next_page_read - read a disk page, perhaps with readahead
  * @no_readahead: Whether we can use readahead
->>>>>>> 945a2b5d
  *
  * Read a page from disk, submitting readahead and cleaning up finished i/o
  * while we wait for the page we're after.
@@ -1032,11 +1022,6 @@
 		return -EIO;
 	}
 
-<<<<<<< HEAD
-	my_mutex_lock(0, &toi_bio_mutex);
-
-=======
->>>>>>> 945a2b5d
 	/*
 	 * Structure in the image:
 	 *	[destination pfn|page size|page data]
