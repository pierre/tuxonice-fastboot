--- conflicted
+++ resolved
@@ -1052,15 +1052,12 @@
 
 	current->flags |= PF_MEMALLOC;
 
-<<<<<<< HEAD
 	if (test_toi_state(TOI_CLUSTER_MODE)) {
 		toi_initiate_cluster_hibernate();
 		goto out;
 	}
 
-=======
 prepare:
->>>>>>> 66dc3119
 	result = do_toi_step(STEP_HIBERNATE_PREPARE_IMAGE);
 	if (result)
 		goto out;
