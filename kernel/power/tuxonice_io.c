/*
 * kernel/power/tuxonice_io.c
 *
 * Copyright (C) 1998-2001 Gabor Kuti <seasons@fornax.hu>
 * Copyright (C) 1998,2001,2002 Pavel Machek <pavel@suse.cz>
 * Copyright (C) 2002-2003 Florent Chabaud <fchabaud@free.fr>
 * Copyright (C) 2002-2008 Nigel Cunningham (nigel at tuxonice net)
 *
 * This file is released under the GPLv2.
 *
 * It contains high level IO routines for hibernating.
 *
 */

#include <linux/suspend.h>
#include <linux/version.h>
#include <linux/utsname.h>
#include <linux/mount.h>
#include <linux/highmem.h>
#include <linux/module.h>
#include <linux/kthread.h>
#include <linux/cpu.h>
#include <asm/tlbflush.h>

#include "tuxonice.h"
#include "tuxonice_modules.h"
#include "tuxonice_pageflags.h"
#include "tuxonice_io.h"
#include "tuxonice_ui.h"
#include "tuxonice_storage.h"
#include "tuxonice_prepare_image.h"
#include "tuxonice_extent.h"
#include "tuxonice_sysfs.h"
#include "tuxonice_builtin.h"
#include "tuxonice_checksum.h"
#include "tuxonice_alloc.h"
char alt_resume_param[256];

/* Variables shared between threads and updated under the mutex */
static int io_write, io_finish_at, io_base, io_barmax, io_pageset, io_result;
static int io_index, io_nextupdate, io_pc, io_pc_step;
static unsigned long pfn, other_pfn;
static DEFINE_MUTEX(io_mutex);
static DEFINE_PER_CPU(struct page *, last_sought);
static DEFINE_PER_CPU(struct page *, last_high_page);
static DEFINE_PER_CPU(char *, checksum_locn);
static DEFINE_PER_CPU(struct pbe *, last_low_page);
static atomic_t io_count;
atomic_t toi_io_workers;
EXPORT_SYMBOL_GPL(toi_io_workers);

DECLARE_WAIT_QUEUE_HEAD(toi_io_queue_flusher);
EXPORT_SYMBOL_GPL(toi_io_queue_flusher);

int toi_bio_queue_flusher_should_finish;
EXPORT_SYMBOL_GPL(toi_bio_queue_flusher_should_finish);

/* Indicates that this thread should be used for checking throughput */
#define MONITOR ((void *) 1)

/**
 * toi_attempt_to_parse_resume_device - determine if we can hibernate
 *
 * Can we hibernate, using the current resume= parameter?
 **/
int toi_attempt_to_parse_resume_device(int quiet)
{
	struct list_head *Allocator;
	struct toi_module_ops *thisAllocator;
	int result, returning = 0;

	if (toi_activate_storage(0))
		return 0;

	toiActiveAllocator = NULL;
	clear_toi_state(TOI_RESUME_DEVICE_OK);
	clear_toi_state(TOI_CAN_RESUME);
	clear_result_state(TOI_ABORTED);

	if (!toiNumAllocators) {
		if (!quiet)
			printk(KERN_INFO "TuxOnIce: No storage allocators have "
				"been registered. Hibernating will be "
				"disabled.\n");
		goto cleanup;
	}

	if (!resume_file[0]) {
		if (!quiet)
			printk("TuxOnIce: Resume= parameter is empty."
				" Hibernating will be disabled.\n");
		goto cleanup;
	}

	list_for_each(Allocator, &toiAllocators) {
		thisAllocator = list_entry(Allocator, struct toi_module_ops,
								type_list);

		/*
		 * Not sure why you'd want to disable an allocator, but
		 * we should honour the flag if we're providing it
		 */
		if (!thisAllocator->enabled)
			continue;

		result = thisAllocator->parse_sig_location(
				resume_file, (toiNumAllocators == 1),
				quiet);

		switch (result) {
		case -EINVAL:
			/* For this allocator, but not a valid
			 * configuration. Error already printed. */
			goto cleanup;

		case 0:
			/* For this allocator and valid. */
			toiActiveAllocator = thisAllocator;

			set_toi_state(TOI_RESUME_DEVICE_OK);
			set_toi_state(TOI_CAN_RESUME);
			returning = 1;
			goto cleanup;
		}
	}
	if (!quiet)
		printk("TuxOnIce: No matching enabled allocator found. "
				"Resuming disabled.\n");
cleanup:
	toi_deactivate_storage(0);
	return returning;
}
EXPORT_SYMBOL_GPL(toi_attempt_to_parse_resume_device);

void attempt_to_parse_resume_device2(void)
{
	toi_prepare_usm();
	toi_attempt_to_parse_resume_device(0);
	toi_cleanup_usm();
}
EXPORT_SYMBOL_GPL(attempt_to_parse_resume_device2);

void save_restore_alt_param(int replace, int quiet)
{
	static char resume_param_save[255];
	static unsigned long toi_state_save;

	if (replace) {
		toi_state_save = toi_state;
		strcpy(resume_param_save, resume_file);
		strcpy(resume_file, alt_resume_param);
	} else {
		strcpy(resume_file, resume_param_save);
		toi_state = toi_state_save;
	}
	toi_attempt_to_parse_resume_device(quiet);
}

void attempt_to_parse_alt_resume_param(void)
{
	int ok = 0;

	/* Temporarily set resume_param to the poweroff value */
	if (!strlen(alt_resume_param))
		return;

	printk("=== Trying Poweroff Resume2 ===\n");
	save_restore_alt_param(SAVE, NOQUIET);
	if (test_toi_state(TOI_CAN_RESUME))
		ok = 1;

	printk(KERN_INFO "=== Done ===\n");
	save_restore_alt_param(RESTORE, QUIET);

	/* If not ok, clear the string */
	if (ok)
		return;

	printk(KERN_INFO "Can't resume from that location; clearing "
			"alt_resume_param.\n");
	alt_resume_param[0] = '\0';
}

/**
 * noresume_reset_modules - reset data structures in case of non resuming
 *
 * When we read the start of an image, modules (and especially the
 * active allocator) might need to reset data structures if we
 * decide to remove the image rather than resuming from it.
 **/
static void noresume_reset_modules(void)
{
	struct toi_module_ops *this_filter;

	list_for_each_entry(this_filter, &toi_filters, type_list)
		if (this_filter->noresume_reset)
			this_filter->noresume_reset();

	if (toiActiveAllocator && toiActiveAllocator->noresume_reset)
		toiActiveAllocator->noresume_reset();
}

/**
 * fill_toi_header - fill the hibernate header structure
 * @struct toi_header: Header data structure to be filled.
 **/
static int fill_toi_header(struct toi_header *sh)
{
	int i, error;

	error = init_swsusp_header((struct swsusp_info *) sh);
	if (error)
		return error;

	sh->pagedir = pagedir1;
	sh->pageset_2_size = pagedir2.size;
	sh->param0 = toi_result;
	sh->param1 = toi_bkd.toi_action;
	sh->param2 = toi_bkd.toi_debug_state;
	sh->param3 = toi_bkd.toi_default_console_level;
	sh->root_fs = current->fs->root.mnt->mnt_sb->s_dev;
	for (i = 0; i < 4; i++)
		sh->io_time[i/2][i%2] = toi_bkd.toi_io_time[i/2][i%2];
	sh->bkd = boot_kernel_data_buffer;
	return 0;
}

/**
 * rw_init_modules - initialize modules
 * @rw:		Whether we are reading of writing an image.
 * @which:	Section of the image being processed.
 *
 * Iterate over modules, preparing the ones that will be used to read or write
 * data.
 **/
static int rw_init_modules(int rw, int which)
{
	struct toi_module_ops *this_module;
	/* Initialise page transformers */
	list_for_each_entry(this_module, &toi_filters, type_list) {
		if (!this_module->enabled)
			continue;
		if (this_module->rw_init && this_module->rw_init(rw, which)) {
			abort_hibernate(TOI_FAILED_MODULE_INIT,
				"Failed to initialize the %s filter.",
				this_module->name);
			return 1;
		}
	}

	/* Initialise allocator */
	if (toiActiveAllocator->rw_init(rw, which)) {
		abort_hibernate(TOI_FAILED_MODULE_INIT,
				"Failed to initialise the allocator.");
		return 1;
	}

	/* Initialise other modules */
	list_for_each_entry(this_module, &toi_modules, module_list) {
		if (!this_module->enabled ||
		    this_module->type == FILTER_MODULE ||
		    this_module->type == WRITER_MODULE)
			continue;
		if (this_module->rw_init && this_module->rw_init(rw, which)) {
			set_abort_result(TOI_FAILED_MODULE_INIT);
			printk(KERN_INFO "Setting aborted flag due to module "
					"init failure.\n");
			return 1;
		}
	}

	return 0;
}

/**
 * rw_cleanup_modules - cleanup modules
 * @rw:	Whether we are reading of writing an image.
 *
 * Cleanup components after reading or writing a set of pages.
 * Only the allocator may fail.
 **/
static int rw_cleanup_modules(int rw)
{
	struct toi_module_ops *this_module;
	int result = 0;

	/* Cleanup other modules */
	list_for_each_entry(this_module, &toi_modules, module_list) {
		if (!this_module->enabled ||
		    this_module->type == FILTER_MODULE ||
		    this_module->type == WRITER_MODULE)
			continue;
		if (this_module->rw_cleanup)
			result |= this_module->rw_cleanup(rw);
	}

	/* Flush data and cleanup */
	list_for_each_entry(this_module, &toi_filters, type_list) {
		if (!this_module->enabled)
			continue;
		if (this_module->rw_cleanup)
			result |= this_module->rw_cleanup(rw);
	}

	result |= toiActiveAllocator->rw_cleanup(rw);

	return result;
}

static struct page *copy_page_from_orig_page(struct page *orig_page)
{
	int is_high = PageHighMem(orig_page), index, min, max;
	struct page *high_page = NULL,
		    **my_last_high_page = &__get_cpu_var(last_high_page),
		    **my_last_sought = &__get_cpu_var(last_sought);
	struct pbe *this, **my_last_low_page = &__get_cpu_var(last_low_page);
	void *compare;

	if (is_high) {
		if (*my_last_sought && *my_last_high_page &&
				*my_last_sought < orig_page)
			high_page = *my_last_high_page;
		else
			high_page = (struct page *) restore_highmem_pblist;
		this = (struct pbe *) kmap(high_page);
		compare = orig_page;
	} else {
		if (*my_last_sought && *my_last_low_page &&
				*my_last_sought < orig_page)
			this = *my_last_low_page;
		else
			this = restore_pblist;
		compare = page_address(orig_page);
	}

	*my_last_sought = orig_page;

	/* Locate page containing pbe */
	while (this[PBES_PER_PAGE - 1].next &&
			this[PBES_PER_PAGE - 1].orig_address < compare) {
		if (is_high) {
			struct page *next_high_page = (struct page *)
				this[PBES_PER_PAGE - 1].next;
			kunmap(high_page);
			this = kmap(next_high_page);
			high_page = next_high_page;
		} else
			this = this[PBES_PER_PAGE - 1].next;
	}

	/* Do a binary search within the page */
	min = 0;
	max = PBES_PER_PAGE;
	index = PBES_PER_PAGE / 2;
	while (max - min) {
		if (!this[index].orig_address ||
		    this[index].orig_address > compare)
			max = index;
		else if (this[index].orig_address == compare) {
			if (is_high) {
				struct page *page = this[index].address;
				*my_last_high_page = high_page;
				kunmap(high_page);
				return page;
			}
			*my_last_low_page = this;
			return virt_to_page(this[index].address);
		} else
			min = index;
		index = ((max + min) / 2);
	};

	if (is_high)
		kunmap(high_page);

	abort_hibernate(TOI_FAILED_IO, "Failed to get destination page for"
		" orig page %p. This[min].orig_address=%p.\n", orig_page,
		this[index].orig_address);
	return NULL;
}

/**
 * worker_rw_loop - main loop to read/write pages
 *
 * The main I/O loop for reading or writing pages. The io_map bitmap is used to
 * track the pages to read/write.
 * If we are reading, the pages are loaded to their final (mapped) pfn.
 **/
static int worker_rw_loop(void *data)
{
	unsigned long orig_pfn, write_pfn, next_jiffies = jiffies + HZ / 2, jif_index = 1;
	int result, my_io_index = 0, temp, last_worker;
	struct toi_module_ops *first_filter = toi_get_next_filter(NULL);
	struct page *buffer = toi_alloc_page(28, TOI_ATOMIC_GFP);

	current->flags |= PF_NOFREEZE;

	atomic_inc(&toi_io_workers);
	mutex_lock(&io_mutex);

	do {
		unsigned int buf_size;

		if (data && jiffies > next_jiffies) {
			next_jiffies += HZ / 2;
			if (toiActiveAllocator->update_throughput_throttle)
				toiActiveAllocator->update_throughput_throttle(jif_index);
			jif_index++;
		}

		/*
		 * What page to use? If reading, don't know yet which page's
		 * data will be read, so always use the buffer. If writing,
		 * use the copy (Pageset1) or original page (Pageset2), but
		 * always write the pfn of the original page.
		 */
		if (io_write) {
			struct page *page;
			char **my_checksum_locn = &__get_cpu_var(checksum_locn);

			pfn = memory_bm_next_pfn(&io_map);

			/* Another thread could have beaten us to it. */
			if (pfn == BM_END_OF_MAP) {
				if (atomic_read(&io_count)) {
					printk("Ran out of pfns but io_count "
						"is still %d.\n",
						atomic_read(&io_count));
					BUG();
				}
				break;
			}

			my_io_index = io_finish_at -
				atomic_sub_return(1, &io_count);

			orig_pfn = pfn;
			write_pfn = pfn;

			/*
			 * Other_pfn is updated by all threads, so we're not
			 * writing the same page multiple times.
			 */
			memory_bm_clear_bit(&io_map, pfn);
			if (io_pageset == 1) {
				other_pfn = memory_bm_next_pfn(&pageset1_map);
				write_pfn = other_pfn;
			}
			page = pfn_to_page(pfn);

			if (io_pageset == 2)
				*my_checksum_locn =
					tuxonice_get_next_checksum();

			mutex_unlock(&io_mutex);

			if (io_pageset == 2 &&
			    tuxonice_calc_checksum(page, *my_checksum_locn))
					return 1;

			result = first_filter->write_page(write_pfn, page,
					PAGE_SIZE);
		} else { /* Reading */
			my_io_index = io_finish_at -
				atomic_sub_return(1, &io_count);
			mutex_unlock(&io_mutex);

			/*
			 * Are we aborting? If so, don't submit any more I/O as
			 * resetting the resume_attempted flag (from ui.c) will
			 * clear the bdev flags, making this thread oops.
			 */
			if (unlikely(test_toi_state(TOI_STOP_RESUME))) {
				atomic_dec(&toi_io_workers);
				if (!atomic_read(&toi_io_workers))
					set_toi_state(TOI_IO_STOPPED);
				while (1)
					schedule();
			}

			/* See toi_bio_read_page in tuxonice_block_io.c:
			 * read the next page in the image.
			 */
			result = first_filter->read_page(&write_pfn, buffer,
					&buf_size);
			if (buf_size != PAGE_SIZE) {
				abort_hibernate(TOI_FAILED_IO,
					"I/O pipeline returned %d bytes instead"
					" of %ud.\n", buf_size, PAGE_SIZE);
				mutex_lock(&io_mutex);
				break;
			}
		}

		if (result) {
			io_result = result;
			if (io_write) {
				printk(KERN_INFO "Write chunk returned %d.\n",
						result);
				abort_hibernate(TOI_FAILED_IO,
					"Failed to write a chunk of the "
					"image.");
				mutex_lock(&io_mutex);
				break;
			}
			panic("Read chunk returned (%d)", result);
		}

		/*
		 * Discard reads of resaved pages while reading ps2
		 * and unwanted pages while rereading ps2 when aborting.
		 */
		if (!io_write && !PageResave(pfn_to_page(write_pfn))) {
			struct page *final_page = pfn_to_page(write_pfn),
				    *copy_page = final_page;
			char *virt, *buffer_virt;

			if (io_pageset == 1 && !load_direct(final_page)) {
				copy_page =
					copy_page_from_orig_page(final_page);
				BUG_ON(!copy_page);
			}

			if (memory_bm_test_bit(&io_map, write_pfn)) {
				virt = kmap(copy_page);
				buffer_virt = kmap(buffer);
				memcpy(virt, buffer_virt, PAGE_SIZE);
				kunmap(copy_page);
				kunmap(buffer);
				memory_bm_clear_bit(&io_map, write_pfn);
			} else {
				mutex_lock(&io_mutex);
				atomic_inc(&io_count);
				mutex_unlock(&io_mutex);
			}
		}

		temp = my_io_index + io_base - io_nextupdate;

		if (my_io_index + io_base == io_nextupdate)
			io_nextupdate = toi_update_status(my_io_index +
				io_base, io_barmax, " %d/%d MB ",
				MB(io_base+my_io_index+1), MB(io_barmax));

		if (my_io_index == io_pc) {
			printk("%s%d%%...", io_pc_step == 1 ? KERN_ERR : "",
					20 * io_pc_step);
			io_pc_step++;
			io_pc = io_finish_at * io_pc_step / 5;
		}

		toi_cond_pause(0, NULL);

		/*
		 * Subtle: If there's less I/O still to be done than threads
		 * running, quit. This stops us doing I/O beyond the end of
		 * the image when reading.
		 *
		 * Possible race condition. Two threads could do the test at
		 * the same time; one should exit and one should continue.
		 * Therefore we take the mutex before comparing and exiting.
		 */

		mutex_lock(&io_mutex);

	} while (atomic_read(&io_count) >= atomic_read(&toi_io_workers) &&
		!(io_write && test_result_state(TOI_ABORTED)));

	last_worker = atomic_dec_and_test(&toi_io_workers);
	mutex_unlock(&io_mutex);

	if (last_worker) {
		toi_bio_queue_flusher_should_finish = 1;
		wake_up(&toi_io_queue_flusher);
		toiActiveAllocator->finish_all_io();
	}

	toi__free_page(28, buffer);

	return 0;
}

static int start_other_threads(void)
{
	int cpu, num_started = 0;
	struct task_struct *p;

	for_each_online_cpu(cpu) {
		if (cpu == smp_processor_id())
			continue;

		p = kthread_create(worker_rw_loop, num_started ? NULL : MONITOR,
				"ktoi_io/%d", cpu);
		if (IS_ERR(p)) {
			printk("ktoi_io for %i failed\n", cpu);
			continue;
		}
		kthread_bind(p, cpu);
		p->flags |= PF_MEMALLOC;
		wake_up_process(p);
		num_started++;
	}

	return num_started;
}

/**
 * do_rw_loop - main highlevel function for reading or writing pages
 *
 * Create the io_map bitmap and call worker_rw_loop to perform I/O operations.
 **/
static int do_rw_loop(int write, int finish_at, struct memory_bitmap *pageflags,
		int base, int barmax, int pageset)
{
	int index = 0, cpu, num_other_threads = 0;

	if (!finish_at)
		return 0;

	io_write = write;
	io_finish_at = finish_at;
	io_base = base;
	io_barmax = barmax;
	io_pageset = pageset;
	io_index = 0;
	io_pc = io_finish_at / 5;
	io_pc_step = 1;
	io_result = 0;
	io_nextupdate = base + 1;
	toi_bio_queue_flusher_should_finish = 0;

	for_each_online_cpu(cpu) {
		per_cpu(last_sought, cpu) = NULL;
		per_cpu(last_low_page, cpu) = NULL;
		per_cpu(last_high_page, cpu) = NULL;
	}

	/* Ensure all bits clear */
	memory_bm_clear(&io_map);

	/* Set the bits for the pages to write */
	memory_bm_position_reset(pageflags);

	pfn = memory_bm_next_pfn(pageflags);

	while (pfn != BM_END_OF_MAP && index < finish_at) {
		memory_bm_set_bit(&io_map, pfn);
		pfn = memory_bm_next_pfn(pageflags);
		index++;
	}

	BUG_ON(index < finish_at);

	atomic_set(&io_count, finish_at);

	pfn = BM_END_OF_MAP;
	other_pfn = pfn;

	memory_bm_position_reset(&pageset1_map);

	clear_toi_state(TOI_IO_STOPPED);
	memory_bm_position_reset(&io_map);

	if (!test_action_state(TOI_NO_MULTITHREADED_IO))
		num_other_threads = start_other_threads();

	if (!num_other_threads || !toiActiveAllocator->io_flusher ||
		test_action_state(TOI_NO_FLUSHER_THREAD))
		worker_rw_loop(num_other_threads ? NULL : MONITOR);
	else
		toiActiveAllocator->io_flusher(write);

	while (atomic_read(&toi_io_workers))
		schedule();

	set_toi_state(TOI_IO_STOPPED);
	if (unlikely(test_toi_state(TOI_STOP_RESUME))) {
		while (1)
			schedule();
	}

	if (!io_result) {
		printk("done.\n");

		toi_update_status(io_base + io_finish_at, io_barmax,
				" %d/%d MB ",
				MB(io_base + io_finish_at), MB(io_barmax));
	}

	if (io_write && test_result_state(TOI_ABORTED))
		io_result = 1;
	else { /* All I/O done? */
		memory_bm_position_reset(&io_map);
		if  (memory_bm_next_pfn(&io_map) != BM_END_OF_MAP) {
			printk(KERN_INFO "Finished I/O loop but still work to "
					"do?\nFinish at = %d. io_count = %d.\n",
					finish_at, atomic_read(&io_count));
			BUG();
		}
	}

	return io_result;
}

/**
 * write_pageset - write a pageset to disk.
 * @pagedir:	Which pagedir to write.
 *
 * Returns:
 *	Zero on success or -1 on failure.
 **/
int write_pageset(struct pagedir *pagedir)
{
	int finish_at, base = 0, start_time, end_time;
	int barmax = pagedir1.size + pagedir2.size;
	long error = 0;
	struct memory_bitmap *pageflags;

	/*
	 * Even if there is nothing to read or write, the allocator
	 * may need the init/cleanup for it's housekeeping.  (eg:
	 * Pageset1 may start where pageset2 ends when writing).
	 */
	finish_at = pagedir->size;

	if (pagedir->id == 1) {
		toi_prepare_status(DONT_CLEAR_BAR,
				"Writing kernel & process data...");
		base = pagedir2.size;
		if (test_action_state(TOI_TEST_FILTER_SPEED) ||
		    test_action_state(TOI_TEST_BIO))
			pageflags = &pageset1_map;
		else
			pageflags = &pageset1_copy_map;
	} else {
		toi_prepare_status(DONT_CLEAR_BAR, "Writing caches...");
		pageflags = &pageset2_map;
	}

	start_time = jiffies;

	if (rw_init_modules(1, pagedir->id)) {
		abort_hibernate(TOI_FAILED_MODULE_INIT,
				"Failed to initialise modules for writing.");
		error = 1;
	}

	if (!error)
		error = do_rw_loop(1, finish_at, pageflags, base, barmax,
				pagedir->id);

	if (rw_cleanup_modules(WRITE) && !error) {
		abort_hibernate(TOI_FAILED_MODULE_CLEANUP,
				"Failed to cleanup after writing.");
		error = 1;
	}

	end_time = jiffies;

	if ((end_time - start_time) && (!test_result_state(TOI_ABORTED))) {
		toi_bkd.toi_io_time[0][0] += finish_at,
		toi_bkd.toi_io_time[0][1] += (end_time - start_time);
	}

	return error;
}

/**
 * read_pageset - highlevel function to read a pageset from disk
 * @pagedir:			pageset to read
 * @overwrittenpagesonly:	Whether to read the whole pageset or
 *				only part of it.
 *
 * Returns:
 *	Zero on success or -1 on failure.
 **/
static int read_pageset(struct pagedir *pagedir, int overwrittenpagesonly)
{
	int result = 0, base = 0, start_time, end_time;
	int finish_at = pagedir->size;
	int barmax = pagedir1.size + pagedir2.size;
	struct memory_bitmap *pageflags;

	if (pagedir->id == 1) {
		toi_prepare_status(DONT_CLEAR_BAR,
				"Reading kernel & process data...");
		pageflags = &pageset1_map;
	} else {
		toi_prepare_status(DONT_CLEAR_BAR, "Reading caches...");
		if (overwrittenpagesonly)
			barmax = finish_at = min(pagedir1.size,
						 pagedir2.size);
		else
			base = pagedir1.size;
		pageflags = &pageset2_map;
	}

	start_time = jiffies;

	if (rw_init_modules(0, pagedir->id)) {
		toiActiveAllocator->remove_image();
		result = 1;
	} else
		result = do_rw_loop(0, finish_at, pageflags, base, barmax,
				pagedir->id);

	if (rw_cleanup_modules(READ) && !result) {
		abort_hibernate(TOI_FAILED_MODULE_CLEANUP,
				"Failed to cleanup after reading.");
		result = 1;
	}

	/* Statistics */
	end_time = jiffies;

	if ((end_time - start_time) && (!test_result_state(TOI_ABORTED))) {
		toi_bkd.toi_io_time[1][0] += finish_at,
		toi_bkd.toi_io_time[1][1] += (end_time - start_time);
	}

	return result;
}

/**
 * write_module_configs - store the modules configuration
 *
 * The configuration for each module is stored in the image header.
 * Returns: Int
 *	Zero on success, Error value otherwise.
 **/
static int write_module_configs(void)
{
	struct toi_module_ops *this_module;
	char *buffer = (char *) toi_get_zeroed_page(22, TOI_ATOMIC_GFP);
	int len, index = 1;
	struct toi_module_header toi_module_header;

	if (!buffer) {
		printk(KERN_INFO "Failed to allocate a buffer for saving "
				"module configuration info.\n");
		return -ENOMEM;
	}

	/*
	 * We have to know which data goes with which module, so we at
	 * least write a length of zero for a module. Note that we are
	 * also assuming every module's config data takes <= PAGE_SIZE.
	 */

	/* For each module (in registration order) */
	list_for_each_entry(this_module, &toi_modules, module_list) {
		if (!this_module->enabled || !this_module->storage_needed ||
		    (this_module->type == WRITER_MODULE &&
		     toiActiveAllocator != this_module))
			continue;

		/* Get the data from the module */
		len = 0;
		if (this_module->save_config_info)
			len = this_module->save_config_info(buffer);

		/* Save the details of the module */
		toi_module_header.enabled = this_module->enabled;
		toi_module_header.type = this_module->type;
		toi_module_header.index = index++;
		strncpy(toi_module_header.name, this_module->name,
					sizeof(toi_module_header.name));
		toiActiveAllocator->rw_header_chunk(WRITE,
				this_module,
				(char *) &toi_module_header,
				sizeof(toi_module_header));

		/* Save the size of the data and any data returned */
		toiActiveAllocator->rw_header_chunk(WRITE,
				this_module,
				(char *) &len, sizeof(int));
		if (len)
			toiActiveAllocator->rw_header_chunk(
				WRITE, this_module, buffer, len);
	}

	/* Write a blank header to terminate the list */
	toi_module_header.name[0] = '\0';
	toiActiveAllocator->rw_header_chunk(WRITE, NULL,
			(char *) &toi_module_header, sizeof(toi_module_header));

	toi_free_page(22, (unsigned long) buffer);
	return 0;
}

/**
 * read_one_module_config - read and configure one module
 *
 * Read the configuration for one module, and configure the module
 * to match if it is loaded.
 *
 * Returns: Int
 *	Zero on success, Error value otherwise.
 **/
static int read_one_module_config(struct toi_module_header *header)
{
	struct toi_module_ops *this_module;
	int result, len;
	char *buffer;

	/* Find the module */
	this_module = toi_find_module_given_name(header->name);

	if (!this_module) {
		if (header->enabled) {
			toi_early_boot_message(1, TOI_CONTINUE_REQ,
				"It looks like we need module %s for reading "
				"the image but it hasn't been registered.\n",
				header->name);
			if (!(test_toi_state(TOI_CONTINUE_REQ)))
				return -EINVAL;
		} else
			printk(KERN_INFO "Module %s configuration data found, "
				"but the module hasn't registered. Looks like "
				"it was disabled, so we're ignoring its data.",
				header->name);
	}

	/* Get the length of the data (if any) */
	result = toiActiveAllocator->rw_header_chunk(READ, NULL, (char *) &len,
			sizeof(int));
	if (result) {
		printk("Failed to read the length of the module %s's"
				" configuration data.\n",
				header->name);
		return -EINVAL;
	}

	/* Read any data and pass to the module (if we found one) */
	if (!len)
		return 0;

	buffer = (char *) toi_get_zeroed_page(23, TOI_ATOMIC_GFP);

	if (!buffer) {
		printk("Failed to allocate a buffer for reloading module "
				"configuration info.\n");
		return -ENOMEM;
	}

	toiActiveAllocator->rw_header_chunk(READ, NULL, buffer, len);

	if (!this_module)
		goto out;

	if (!this_module->save_config_info)
		printk("Huh? Module %s appears to have a save_config_info, but"
				" not a load_config_info function!\n",
				this_module->name);
	else
		this_module->load_config_info(buffer, len);

	/*
	 * Now move this module to the tail of its lists. This will put it in
	 * order. Any new modules will end up at the top of the lists. They
	 * should have been set to disabled when loaded (people will
	 * normally not edit an initrd to load a new module and then hibernate
	 * without using it!).
	 */

	toi_move_module_tail(this_module);

	this_module->enabled = header->enabled;

out:
	toi_free_page(23, (unsigned long) buffer);
	return 0;
}

/**
 * read_module_configs - reload module configurations from the image header.
 *
 * Returns: Int
 *	Zero on success or an error code.
 **/
static int read_module_configs(void)
{
	int result = 0;
	struct toi_module_header toi_module_header;
	struct toi_module_ops *this_module;

	/* All modules are initially disabled. That way, if we have a module
	 * loaded now that wasn't loaded when we hibernated, it won't be used
	 * in trying to read the data.
	 */
	list_for_each_entry(this_module, &toi_modules, module_list)
		this_module->enabled = 0;

	/* Get the first module header */
	result = toiActiveAllocator->rw_header_chunk(READ, NULL,
			(char *) &toi_module_header,
			sizeof(toi_module_header));
	if (result) {
		printk("Failed to read the next module header.\n");
		return -EINVAL;
	}

	/* For each module (in registration order) */
	while (toi_module_header.name[0]) {
		result = read_one_module_config(&toi_module_header);

		if (result)
			return -EINVAL;

		/* Get the next module header */
		result = toiActiveAllocator->rw_header_chunk(READ, NULL,
				(char *) &toi_module_header,
				sizeof(toi_module_header));

		if (result) {
			printk("Failed to read the next module header.\n");
			return -EINVAL;
		}
	}

	return 0;
}

/**
 * write_image_header - write the image header after write the image proper
 *
 * Returns: Int
 *	Zero on success, error value otherwise.
 **/
int write_image_header(void)
{
	int ret;
	int total = pagedir1.size + pagedir2.size+2;
	char *header_buffer = NULL;

	/* Now prepare to write the header */
	ret = toiActiveAllocator->write_header_init();
	if (ret) {
		abort_hibernate(TOI_FAILED_MODULE_INIT,
				"Active allocator's write_header_init"
				" function failed.");
		goto write_image_header_abort;
	}

	/* Get a buffer */
	header_buffer = (char *) toi_get_zeroed_page(24, TOI_ATOMIC_GFP);
	if (!header_buffer) {
		abort_hibernate(TOI_OUT_OF_MEMORY,
			"Out of memory when trying to get page for header!");
		goto write_image_header_abort;
	}

	/* Write hibernate header */
	if (fill_toi_header((struct toi_header *) header_buffer)) {
		abort_hibernate(TOI_OUT_OF_MEMORY,
			"Failure to fill header information!");
		goto write_image_header_abort;
	}
	toiActiveAllocator->rw_header_chunk(WRITE, NULL,
			header_buffer, sizeof(struct toi_header));

	toi_free_page(24, (unsigned long) header_buffer);

	/* Write module configurations */
	ret = write_module_configs();
	if (ret) {
		abort_hibernate(TOI_FAILED_IO,
				"Failed to write module configs.");
		goto write_image_header_abort;
	}

	memory_bm_write(&pageset1_map, toiActiveAllocator->rw_header_chunk);

	/* Flush data and let allocator cleanup */
	if (toiActiveAllocator->write_header_cleanup()) {
		abort_hibernate(TOI_FAILED_IO,
				"Failed to cleanup writing header.");
		goto write_image_header_abort_no_cleanup;
	}

	if (test_result_state(TOI_ABORTED))
		goto write_image_header_abort_no_cleanup;

	toi_update_status(total, total, NULL);

	return 0;

write_image_header_abort:
	toiActiveAllocator->write_header_cleanup();
write_image_header_abort_no_cleanup:
	return -1;
}

/**
 * sanity_check - check the header
 * @sh:	the header which was saved at hibernate time.
 *
 * Perform a few checks, seeking to ensure that the kernel being
 * booted matches the one hibernated. They need to match so we can
 * be _sure_ things will work. It is not absolutely impossible for
 * resuming from a different kernel to work, just not assured.
 **/
static char *sanity_check(struct toi_header *sh)
{
	char *reason = check_swsusp_image_kernel((struct swsusp_info *) sh);

	if (reason)
		return reason;

	if (!test_action_state(TOI_IGNORE_ROOTFS)) {
		const struct super_block *sb;
		list_for_each_entry(sb, &super_blocks, s_list) {
			if ((!(sb->s_flags & MS_RDONLY)) &&
			    (sb->s_type->fs_flags & FS_REQUIRES_DEV))
				return "Device backed fs has been mounted "
					"rw prior to resume or initrd/ramfs "
					"is mounted rw.";
		}
	}

	return NULL;
}

<<<<<<< HEAD
=======
static DECLARE_WAIT_QUEUE_HEAD(freeze_wait);

#define FREEZE_IN_PROGRESS ~0

static int freeze_result;

static void do_freeze(struct work_struct *dummy)
{
	freeze_result = freeze_processes();
	wake_up(&freeze_wait);
}

static DECLARE_WORK(freeze_work, do_freeze);

>>>>>>> 945a2b5d
/**
 * __read_pageset1 - test for the existence of an image and attempt to load it
 *
 * Returns:	Int
 *	Zero if image found and pageset1 successfully loaded.
 *	Error if no image found or loaded.
 **/
static int __read_pageset1(void)
{
	int i, result = 0;
	char *header_buffer = (char *) toi_get_zeroed_page(25, TOI_ATOMIC_GFP),
	     *sanity_error = NULL;
	struct toi_header *toi_header;

	if (!header_buffer) {
		printk(KERN_INFO "Unable to allocate a page for reading the "
				"signature.\n");
		return -ENOMEM;
	}

	/* Check for an image */
	result = toiActiveAllocator->image_exists(1);
	if (!result) {
		result = -ENODATA;
		noresume_reset_modules();
		printk(KERN_INFO "TuxOnIce: No image found.\n");
		goto out;
	}

	/*
	 * Prepare the active allocator for reading the image header. The
	 * activate allocator might read its own configuration.
	 *
	 * NB: This call may never return because there might be a signature
	 * for a different image such that we warn the user and they choose
	 * to reboot. (If the device ids look erroneous (2.4 vs 2.6) or the
	 * location of the image might be unavailable if it was stored on a
	 * network connection).
	 */

	result = toiActiveAllocator->read_header_init();
	if (result) {
		printk(KERN_INFO "TuxOnIce: Failed to initialise, reading the "
				"image header.\n");
		goto out_remove_image;
	}

	/* Check for noresume command line option */
	if (test_toi_state(TOI_NORESUME_SPECIFIED)) {
		printk(KERN_INFO "TuxOnIce: Noresume on command line. Removed "
				"image.\n");
		goto out_remove_image;
	}

	/* Check whether we've resumed before */
	if (test_toi_state(TOI_RESUMED_BEFORE)) {
		toi_early_boot_message(1, 0, NULL);
		if (!(test_toi_state(TOI_CONTINUE_REQ))) {
			printk(KERN_INFO "TuxOnIce: Tried to resume before: "
					"Invalidated image.\n");
			goto out_remove_image;
		}
	}

	clear_toi_state(TOI_CONTINUE_REQ);

	/* Read hibernate header */
	result = toiActiveAllocator->rw_header_chunk(READ, NULL,
			header_buffer, sizeof(struct toi_header));
	if (result < 0) {
		printk("TuxOnIce: Failed to read the image signature.\n");
		goto out_remove_image;
	}

	toi_header = (struct toi_header *) header_buffer;

	/*
	 * NB: This call may also result in a reboot rather than returning.
	 */

	sanity_error = sanity_check(toi_header);
	if (sanity_error) {
		toi_early_boot_message(1, TOI_CONTINUE_REQ,
				sanity_error);
		printk(KERN_INFO "TuxOnIce: Sanity check failed.\n");
		goto out_remove_image;
	}

	/*
	 * We have an image and it looks like it will load okay.
	 *
	 * Get metadata from header. Don't override commandline parameters.
	 *
	 * We don't need to save the image size limit because it's not used
	 * during resume and will be restored with the image anyway.
	 */

	memcpy((char *) &pagedir1,
		(char *) &toi_header->pagedir, sizeof(pagedir1));
	toi_result = toi_header->param0;
	toi_bkd.toi_action = toi_header->param1;
	toi_bkd.toi_debug_state = toi_header->param2;
	toi_bkd.toi_default_console_level = toi_header->param3;
	clear_toi_state(TOI_IGNORE_LOGLEVEL);
	pagedir2.size = toi_header->pageset_2_size;
	for (i = 0; i < 4; i++)
		toi_bkd.toi_io_time[i/2][i%2] =
			toi_header->io_time[i/2][i%2];

	set_toi_state(TOI_BOOT_KERNEL);
	boot_kernel_data_buffer = toi_header->bkd;

	/* Read module configurations */
	result = read_module_configs();
	if (result) {
		pagedir1.size = pagedir2.size = 0;
		printk(KERN_INFO "TuxOnIce: Failed to read TuxOnIce module "
				"configurations.\n");
		clear_action_state(TOI_KEEP_IMAGE);
		goto out_remove_image;
	}

	toi_prepare_console();

	set_toi_state(TOI_NOW_RESUMING);

	if (!test_action_state(TOI_LATE_CPU_HOTPLUG)) {
		toi_prepare_status(DONT_CLEAR_BAR, "Disable nonboot cpus.");
		if (disable_nonboot_cpus()) {
			set_abort_result(TOI_CPU_HOTPLUG_FAILED);
			goto out_reset_console;
		}
	}

	if (usermodehelper_disable())
		goto out_enable_nonboot_cpus;

	current->flags |= PF_NOFREEZE;
	freeze_result = FREEZE_IN_PROGRESS;

	schedule_work_on(first_cpu(cpu_online_map), &freeze_work);

	toi_cond_pause(1, "About to read original pageset1 locations.");

	/*
	 * Read original pageset1 locations. These are the addresses we can't
	 * use for the data to be restored.
	 */

	if (memory_bm_create(&pageset1_copy_map, GFP_KERNEL, 0) ||
	    memory_bm_create(&io_map, GFP_KERNEL, 0))
		goto out_thaw;

	/*
	 * See _toi_rw_header_chunk in tuxonice_block_io.c:
	 * Initialize pageset1_map by reading the map from the image.
	 */
	if (memory_bm_read(&pageset1_map, toiActiveAllocator->rw_header_chunk))
		goto out_thaw;

	/*
	 * See toi_rw_cleanup in tuxonice_block_io.c:
	 * Clean up after reading the header.
	 */
	result = toiActiveAllocator->read_header_cleanup();
	if (result) {
		printk(KERN_ERR "TuxOnIce: Failed to cleanup after reading the "
				"image header.\n");
		goto out_thaw;
	}

	toi_cond_pause(1, "About to read pagedir.");

	/*
	 * Get the addresses of pages into which we will load the kernel to
	 * be copied back and check if they conflict with the ones we are using.
	 */
	if (toi_get_pageset1_load_addresses()) {
		printk(KERN_INFO "TuxOnIce: Failed to get load addresses for "
				"pageset1.\n");
		goto out_thaw;
	}

	/* Read the original kernel back */
	toi_cond_pause(1, "About to read pageset 1.");

	/* Given the pagemap, read back the data from disk */
	if (read_pageset(&pagedir1, 0)) {
		toi_prepare_status(DONT_CLEAR_BAR, "Failed to read pageset 1.");
		result = -EIO;
		printk(KERN_INFO "TuxOnIce: Failed to get load pageset1.\n");
		goto out_thaw;
	}

	toi_cond_pause(1, "About to restore original kernel.");
	result = 0;

	if (!test_action_state(TOI_KEEP_IMAGE) &&
	    toiActiveAllocator->mark_resume_attempted)
		toiActiveAllocator->mark_resume_attempted(1);

	wait_event(freeze_wait, freeze_result != FREEZE_IN_PROGRESS);
out:
	current->flags &= ~PF_NOFREEZE;
	toi_free_page(25, (unsigned long) header_buffer);
	return result;

out_thaw:
	wait_event(freeze_wait, freeze_result != FREEZE_IN_PROGRESS);
	thaw_processes();
	usermodehelper_enable();
out_enable_nonboot_cpus:
	enable_nonboot_cpus();
out_reset_console:
	toi_cleanup_console();
out_remove_image:
	memory_bm_free(&pageset1_map, 0);
	memory_bm_free(&pageset1_copy_map, 0);
	memory_bm_free(&io_map, 0);
	result = -EINVAL;
	if (!test_action_state(TOI_KEEP_IMAGE))
		toiActiveAllocator->remove_image();
	toiActiveAllocator->read_header_cleanup();
	noresume_reset_modules();
	goto out;
}

/**
 * read_pageset1 - highlevel function to read the saved pages
 *
 * Attempt to read the header and pageset1 of a hibernate image.
 * Handle the outcome, complaining where appropriate.
 **/
int read_pageset1(void)
{
	int error;

	error = __read_pageset1();

	if (error && error != -ENODATA && error != -EINVAL &&
					!test_result_state(TOI_ABORTED))
		abort_hibernate(TOI_IMAGE_ERROR,
			"TuxOnIce: Error %d resuming\n", error);

	return error;
}

/**
 * get_have_image_data - check the image header
 **/
static char *get_have_image_data(void)
{
	char *output_buffer = (char *) toi_get_zeroed_page(26, TOI_ATOMIC_GFP);
	struct toi_header *toi_header;

	if (!output_buffer) {
		printk(KERN_INFO "Output buffer null.\n");
		return NULL;
	}

	/* Check for an image */
	if (!toiActiveAllocator->image_exists(1) ||
	    toiActiveAllocator->read_header_init() ||
	    toiActiveAllocator->rw_header_chunk(READ, NULL,
			output_buffer, sizeof(struct toi_header))) {
		sprintf(output_buffer, "0\n");
		/*
		 * From an initrd/ramfs, catting have_image and
		 * getting a result of 0 is sufficient.
		 */
		clear_toi_state(TOI_BOOT_TIME);
		goto out;
	}

	toi_header = (struct toi_header *) output_buffer;

	sprintf(output_buffer, "1\n%s\n%s\n",
			toi_header->uts.machine,
			toi_header->uts.version);

	/* Check whether we've resumed before */
	if (test_toi_state(TOI_RESUMED_BEFORE))
		strcat(output_buffer, "Resumed before.\n");

out:
	noresume_reset_modules();
	return output_buffer;
}

/**
 * read_pageset2 - read second part of the image
 * @overwrittenpagesonly:	Read only pages which would have been
 *				verwritten by pageset1?
 *
 * Read in part or all of pageset2 of an image, depending upon
 * whether we are hibernating and have only overwritten a portion
 * with pageset1 pages, or are resuming and need to read them
 * all.
 *
 * Returns: Int
 *	Zero if no error, otherwise the error value.
 **/
int read_pageset2(int overwrittenpagesonly)
{
	int result = 0;

	if (!pagedir2.size)
		return 0;

	result = read_pageset(&pagedir2, overwrittenpagesonly);

	toi_cond_pause(1, "Pagedir 2 read.");

	return result;
}

/**
 * image_exists_read - has an image been found?
 * @page:	Output buffer
 *
 * Store 0 or 1 in page, depending on whether an image is found.
 * Incoming buffer is PAGE_SIZE and result is guaranteed
 * to be far less than that, so we don't worry about
 * overflow.
 **/
int image_exists_read(const char *page, int count)
{
	int len = 0;
	char *result;

	if (toi_activate_storage(0))
		return count;

	if (!test_toi_state(TOI_RESUME_DEVICE_OK))
		toi_attempt_to_parse_resume_device(0);

	if (!toiActiveAllocator) {
		len = sprintf((char *) page, "-1\n");
	} else {
		result = get_have_image_data();
		if (result) {
			len = sprintf((char *) page, "%s",  result);
			toi_free_page(26, (unsigned long) result);
		}
	}

	toi_deactivate_storage(0);

	return len;
}

/**
 * image_exists_write - invalidate an image if one exists
 **/
int image_exists_write(const char *buffer, int count)
{
	if (toi_activate_storage(0))
		return count;

	if (toiActiveAllocator && toiActiveAllocator->image_exists(1))
		toiActiveAllocator->remove_image();

	toi_deactivate_storage(0);

	clear_result_state(TOI_KEPT_IMAGE);

	return count;
}<|MERGE_RESOLUTION|>--- conflicted
+++ resolved
@@ -1121,8 +1121,6 @@
 	return NULL;
 }
 
-<<<<<<< HEAD
-=======
 static DECLARE_WAIT_QUEUE_HEAD(freeze_wait);
 
 #define FREEZE_IN_PROGRESS ~0
@@ -1137,7 +1135,6 @@
 
 static DECLARE_WORK(freeze_work, do_freeze);
 
->>>>>>> 945a2b5d
 /**
  * __read_pageset1 - test for the existence of an image and attempt to load it
  *
