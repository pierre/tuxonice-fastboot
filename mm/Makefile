--- conflicted
+++ resolved
@@ -11,11 +11,7 @@
 			   maccess.o page_alloc.o page-writeback.o pdflush.o \
 			   readahead.o swap.o truncate.o vmscan.o \
 			   prio_tree.o util.o mmzone.o vmstat.o backing-dev.o \
-<<<<<<< HEAD
-			   dyn_pageflags.o page_isolation.o $(mmu-y)
-=======
-			   page_isolation.o mm_init.o $(mmu-y)
->>>>>>> fb2e405f
+			   dyn_pageflags.o page_isolation.o mm_init.o $(mmu-y)
 
 obj-$(CONFIG_PROC_PAGE_MONITOR) += pagewalk.o
 obj-$(CONFIG_BOUNCE)	+= bounce.o
